--- conflicted
+++ resolved
@@ -79,11 +79,7 @@
 
   # Deps: ensure Python uv lockfile is up to date
   - repo: https://github.com/astral-sh/uv-pre-commit
-<<<<<<< HEAD
-    rev: 0.5.18
-=======
     rev: 0.5.13
->>>>>>> b6b2f35d
     hooks:
       - id: uv-lock
         files: src/backend/pyproject.toml
@@ -99,11 +95,7 @@
   # Lint / autoformat: Python code
   - repo: https://github.com/astral-sh/ruff-pre-commit
     # Ruff version.
-<<<<<<< HEAD
     rev: "v0.9.1"
-=======
-    rev: "v0.8.4"
->>>>>>> b6b2f35d
     hooks:
       # Run the linter
       - id: ruff
