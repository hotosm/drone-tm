--- conflicted
+++ resolved
@@ -7,11 +7,6 @@
 import { useGetIndividualTaskQuery } from '@Api/tasks';
 import { useTypedDispatch, useTypedSelector } from '@Store/hooks';
 import { setSecondPageState } from '@Store/actions/droneOperatorTask';
-<<<<<<< HEAD
-import { useParams } from 'react-router-dom';
-
-=======
->>>>>>> d454eddf
 import UploadsBox from './UploadsBox';
 import DescriptionBox from './DescriptionBox';
 
@@ -86,9 +81,6 @@
     },
   ];
 
-<<<<<<< HEAD
-  const { taskId } = useParams();
-=======
   const handleDownloadFlightPlan = () => {
     const link = document.createElement('a');
     link.setAttribute('download', '');
@@ -98,17 +90,12 @@
     link.remove();
   };
 
->>>>>>> d454eddf
   return (
     <>
       <div className="naxatw-flex naxatw-w-full naxatw-flex-col naxatw-items-start naxatw-gap-3 lg:naxatw-gap-5">
         <div className="naxatw-flex naxatw-w-full naxatw-items-center naxatw-justify-between naxatw-self-stretch">
           <p className="naxatw-text-[0.875rem] naxatw-font-normal naxatw-leading-normal naxatw-text-[#484848]">
-<<<<<<< HEAD
-            Task #{taskId}
-=======
             Task #{taskDescription?.project_task_index}
->>>>>>> d454eddf
           </p>
           <Button
             variant="ghost"
