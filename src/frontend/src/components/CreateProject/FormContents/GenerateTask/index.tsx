--- conflicted
+++ resolved
@@ -47,11 +47,7 @@
       <div className="naxatw-grid naxatw-grid-cols-3 naxatw-bg-white">
         <div className="naxatw-col-span-1 naxatw-px-10 naxatw-py-5">
           <FormControl>
-<<<<<<< HEAD
-            <Label>Dimension of Square (km)</Label>
-=======
             <Label required>Dimension of Square (m)</Label>
->>>>>>> 3004aae3
             <Input
               placeholder="Enter Dimension (in m)"
               type="number"
