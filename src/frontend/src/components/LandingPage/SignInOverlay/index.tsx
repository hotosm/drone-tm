import { useLocation, useNavigate } from 'react-router-dom';
import { useTypedDispatch } from '@Store/hooks';
import useAuth from '@Hooks/useAuth';
import { FlexColumn, FlexRow } from '@Components/common/Layouts';
import { Button } from '@Components/RadixComponents/Button';
import Image from '@Components/RadixComponents/Image';
import droneTMLogo from '@Assets/images/DTM-logo-black.svg';
import projectCreator from '@Assets/images/LandingPage/project-creator.svg';
import droneOperator from '@Assets/images/LandingPage/drone-operator.svg';
import Icon from '@Components/common/Icon';
import { setCommonState } from '@Store/actions/common';
import { motion } from 'framer-motion';
import { slideVariants } from '@Constants/animations';

const AUTH_PROVIDER = (import.meta as any).env.VITE_AUTH_PROVIDER || 'legacy';
const PORTAL_SSO_URL = (import.meta as any).env.VITE_PORTAL_SSO_URL || 'https://login.hotosm.org';
const FRONTEND_URL = (import.meta as any).env.VITE_FRONTEND_URL || window.location.origin;

export default function SignInOverlay() {
  const dispatch = useTypedDispatch();
  const navigate = useNavigate();
  const location = useLocation();
  const { isAuthenticated } = useAuth();

  const handleRoleSelection = (role: 'PROJECT_CREATOR' | 'DRONE_PILOT') => {
    localStorage.setItem('signedInAs', role);

    // With Hanko SSO, ALWAYS redirect to Portal for fresh login
    // This ensures users can switch between accounts cleanly
    if (AUTH_PROVIDER === 'hanko') {
      // Clear any existing Hanko session to force fresh login
      // This prevents account confusion when switching users
      document.cookie = 'hanko=; path=/; max-age=0; domain=' + window.location.hostname;
      document.cookie = 'hanko=; path=/; max-age=0'; // Also clear without domain

      // Use FRONTEND_URL to ensure consistent domain (127.0.0.1) for cookies
      // Return to /hanko-auth callback which validates with backend and sets up user profile
      const returnUrl = `${FRONTEND_URL}/hanko-auth?role=${role}`;
      window.location.href = `${PORTAL_SSO_URL}/login?return_to=${encodeURIComponent(returnUrl)}`;
      return;
    }

    // Legacy flow: only skip login if already authenticated
    if (isAuthenticated()) {
      navigate('/projects');
      return;
    }

    // Legacy flow: navigate to /login page
    navigate('/login');
  };

  return (
    <motion.section
      initial="hidden"
      animate="visible"
      exit="exit"
      variants={slideVariants}
      transition={{ duration: 0.5 }}
      className="naxatw-font-manrope naxatw-absolute naxatw-top-7 naxatw-z-20 naxatw-h-screen naxatw-w-full naxatw-bg-white naxatw-px-8 naxatw-py-8 md:naxatw-px-16 lg:naxatw-px-36 lg:naxatw-py-12"
    >
      <FlexRow className="naxatw-items-center naxatw-justify-between">
        <Image src={droneTMLogo} />
        <Icon
          name="close"
          onClick={() => {
            dispatch(setCommonState({ openSignInMenu: false }));
            navigate(location.pathname, { replace: true, state: null });
          }}
        />
      </FlexRow>
      <FlexRow className="naxatw-mt-12 naxatw-w-full naxatw-flex-wrap naxatw-gap-5 naxatw-px-6 lg:naxatw-flex-nowrap lg:naxatw-px-16 xl:naxatw-justify-between">
        <FlexColumn
          gap={5}
          className="naxatw-flex-1 naxatw-items-center naxatw-rounded-lg naxatw-border naxatw-border-grey-200 naxatw-px-10 naxatw-py-8 naxatw-text-landing-red lg:naxatw-px-16 lg:naxatw-py-14 xl:naxatw-px-24 xl:naxatw-py-20"
        >
          <h5>Project Creator</h5>
          <Image src={projectCreator} />
          <Button
            className="naxatw-whitespace-nowrap !naxatw-bg-landing-red"
            rightIcon="east"
<<<<<<< HEAD
            onClick={() => handleRoleSelection('PROJECT_CREATOR')}
=======
            onClick={() => {
              localStorage.setItem('signedInAs', 'PROJECT_CREATOR');
              if (isAuthenticated()) {
                navigate('/projects');
              } else {
                navigate('/login', { state: { from: location.state?.from } });
              }
            }}
>>>>>>> b75a51b9
          >
            I&apos;m a Project Creator
          </Button>
        </FlexColumn>
        <FlexColumn
          gap={5}
          className="naxatw-flex-1 naxatw-items-center naxatw-rounded-lg naxatw-border naxatw-border-grey-200 naxatw-px-10 naxatw-py-8 naxatw-text-landing-red lg:naxatw-px-16 lg:naxatw-py-14 xl:naxatw-px-24 xl:naxatw-py-20"
        >
          <h5>Drone Operator</h5>
          <Image src={droneOperator} />
          <Button
            className="naxatw-whitespace-nowrap !naxatw-bg-landing-red"
            rightIcon="east"
<<<<<<< HEAD
            onClick={() => handleRoleSelection('DRONE_PILOT')}
=======
            onClick={() => {
              localStorage.setItem('signedInAs', 'DRONE_PILOT');
              if (isAuthenticated()) {
                navigate('/projects');
              } else {
                navigate('/login', { state: { from: location.state?.from } });
              }
            }}
>>>>>>> b75a51b9
          >
            I&apos;m a Drone Operator
          </Button>
        </FlexColumn>
      </FlexRow>
    </motion.section>
  );
}<|MERGE_RESOLUTION|>--- conflicted
+++ resolved
@@ -21,34 +21,6 @@
   const navigate = useNavigate();
   const location = useLocation();
   const { isAuthenticated } = useAuth();
-
-  const handleRoleSelection = (role: 'PROJECT_CREATOR' | 'DRONE_PILOT') => {
-    localStorage.setItem('signedInAs', role);
-
-    // With Hanko SSO, ALWAYS redirect to Portal for fresh login
-    // This ensures users can switch between accounts cleanly
-    if (AUTH_PROVIDER === 'hanko') {
-      // Clear any existing Hanko session to force fresh login
-      // This prevents account confusion when switching users
-      document.cookie = 'hanko=; path=/; max-age=0; domain=' + window.location.hostname;
-      document.cookie = 'hanko=; path=/; max-age=0'; // Also clear without domain
-
-      // Use FRONTEND_URL to ensure consistent domain (127.0.0.1) for cookies
-      // Return to /hanko-auth callback which validates with backend and sets up user profile
-      const returnUrl = `${FRONTEND_URL}/hanko-auth?role=${role}`;
-      window.location.href = `${PORTAL_SSO_URL}/login?return_to=${encodeURIComponent(returnUrl)}`;
-      return;
-    }
-
-    // Legacy flow: only skip login if already authenticated
-    if (isAuthenticated()) {
-      navigate('/projects');
-      return;
-    }
-
-    // Legacy flow: navigate to /login page
-    navigate('/login');
-  };
 
   return (
     <motion.section
@@ -79,18 +51,29 @@
           <Button
             className="naxatw-whitespace-nowrap !naxatw-bg-landing-red"
             rightIcon="east"
-<<<<<<< HEAD
-            onClick={() => handleRoleSelection('PROJECT_CREATOR')}
-=======
+
             onClick={() => {
               localStorage.setItem('signedInAs', 'PROJECT_CREATOR');
+
+              if (AUTH_PROVIDER === 'hanko') {
+                // Clear any existing Hanko session to force fresh login
+                // This prevents account confusion when switching users
+                document.cookie = 'hanko=; path=/; max-age=0; domain=' + window.location.hostname;
+                document.cookie = 'hanko=; path=/; max-age=0'; // Also clear without domain
+          
+                // Use FRONTEND_URL to ensure consistent domain (127.0.0.1) for cookies
+                // Return to /hanko-auth callback which validates with backend and sets up user profile
+                const returnUrl = `${FRONTEND_URL}/hanko-auth?role=${'PROJECT_CREATOR'}`;
+                window.location.href = `${PORTAL_SSO_URL}/login?return_to=${encodeURIComponent(returnUrl)}`;
+                return;
+              }
+
               if (isAuthenticated()) {
                 navigate('/projects');
               } else {
                 navigate('/login', { state: { from: location.state?.from } });
               }
             }}
->>>>>>> b75a51b9
           >
             I&apos;m a Project Creator
           </Button>
@@ -104,18 +87,28 @@
           <Button
             className="naxatw-whitespace-nowrap !naxatw-bg-landing-red"
             rightIcon="east"
-<<<<<<< HEAD
-            onClick={() => handleRoleSelection('DRONE_PILOT')}
-=======
             onClick={() => {
               localStorage.setItem('signedInAs', 'DRONE_PILOT');
+
+              if (AUTH_PROVIDER === 'hanko') {
+                // Clear any existing Hanko session to force fresh login
+                // This prevents account confusion when switching users
+                document.cookie = 'hanko=; path=/; max-age=0; domain=' + window.location.hostname;
+                document.cookie = 'hanko=; path=/; max-age=0'; // Also clear without domain
+          
+                // Use FRONTEND_URL to ensure consistent domain (127.0.0.1) for cookies
+                // Return to /hanko-auth callback which validates with backend and sets up user profile
+                const returnUrl = `${FRONTEND_URL}/hanko-auth?role=${'DRONE_PILOT'}`;
+                window.location.href = `${PORTAL_SSO_URL}/login?return_to=${encodeURIComponent(returnUrl)}`;
+                return;
+              }
+
               if (isAuthenticated()) {
                 navigate('/projects');
               } else {
                 navigate('/login', { state: { from: location.state?.from } });
               }
             }}
->>>>>>> b75a51b9
           >
             I&apos;m a Drone Operator
           </Button>
