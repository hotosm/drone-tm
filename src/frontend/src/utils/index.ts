--- conflicted
+++ resolved
@@ -1,4 +1,5 @@
 /* eslint-disable import/prefer-default-export */
+// import { radiansToDegrees } from '@turf/helpers';
 // import { radiansToDegrees } from '@turf/helpers';
 import { clsx, type ClassValue } from 'clsx';
 import { twMerge } from 'tailwind-merge';
@@ -174,11 +175,7 @@
 function RadtoDegrees(radians: number) {
   return radians * (180 / Math.PI);
 }
-<<<<<<< HEAD
 export function calculateCentroid(bbox: number[]) {
-=======
-export function calculateCentroid(bbox: any[]) {
->>>>>>> 5d4409c0
   const [minLon, minLat, maxLon, maxLat] = bbox;
 
   const centroidLat = (minLat + maxLat) / 2;
