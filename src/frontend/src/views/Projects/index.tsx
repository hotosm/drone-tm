import { useTypedSelector } from '@Store/hooks';
import {
  ProjectCard,
  ProjectsHeader,
  ProjectsMapSection,
} from '@Components/Projects';
import { useGetProjectsListQuery, useGetUserDetailsQuery } from '@Api/projects';
import ProjectCardSkeleton from '@Components/Projects/ProjectCardSkeleton';
import { useEffect } from 'react';
import { getLocalStorageValue } from '@Utils/getLocalStorageValue';
import hasErrorBoundary from '@Utils/hasErrorBoundary';

const Projects = () => {
  const showMap = useTypedSelector(state => state.common.showMap);

  // fetch api for projectsList
  const { data: projectsList, isLoading } = useGetProjectsListQuery();
  const { data: userDetails } = useGetUserDetailsQuery();

  const userDetailsx = getLocalStorageValue('userprofile');

  useEffect(() => {
    if (!userDetails || !userDetailsx) return;
    const userDetailsString = JSON.stringify(userDetails);
    localStorage.setItem('userprofile', userDetailsString as string);
  }, [userDetails, userDetailsx]);

  return (
    <section className="naxatw-px-16 naxatw-pt-8">
      <ProjectsHeader />
      <div className="naxatw-flex naxatw-flex-col lg:naxatw-flex-row">
        <div className={`${showMap ? 'lg:naxatw-w-[70%]' : ''} `}>
          <div
            className={`naxatw-grid naxatw-gap-5 naxatw-px-[1rem] ${
              !showMap
                ? 'naxatw-grid-cols-1 sm:naxatw-grid-cols-2 md:naxatw-grid-cols-3 lg:naxatw-grid-cols-4 xl:naxatw-grid-cols-5 2xl:naxatw-grid-cols-6'
                : 'lg:scrollbar naxatw-grid-cols-1 sm:naxatw-grid-cols-2 md:naxatw-grid-cols-3 lg:naxatw-h-[75vh] lg:naxatw-grid-cols-2 lg:naxatw-overflow-y-scroll 2xl:naxatw-grid-cols-3'
            }`}
          >
            {isLoading ? (
              <>
                {Array.from({ length: 6 }, (_, index) => (
                  <ProjectCardSkeleton key={index} />
                ))}
              </>
            ) : (
              (projectsList as Record<string, any>[])?.map(
                (singleproject: Record<string, any>) => (
                  <ProjectCard
                    key={singleproject.id}
                    id={singleproject.id}
                    // containerId={`map-libre-map-${singleproject.id}`}
                    title={singleproject.name}
                    description={singleproject.description}
<<<<<<< HEAD
                    geojson={singleproject.outline}
=======
                    // geojson={singleproject.outline_geojson}
>>>>>>> 5ae73f97
                  />
                ),
              )
            )}
          </div>
        </div>
        {showMap && <ProjectsMapSection />}
      </div>
    </section>
  );
};

export default hasErrorBoundary(Projects);<|MERGE_RESOLUTION|>--- conflicted
+++ resolved
@@ -52,11 +52,7 @@
                     // containerId={`map-libre-map-${singleproject.id}`}
                     title={singleproject.name}
                     description={singleproject.description}
-<<<<<<< HEAD
-                    geojson={singleproject.outline}
-=======
                     // geojson={singleproject.outline_geojson}
->>>>>>> 5ae73f97
                   />
                 ),
               )
