--- conflicted
+++ resolved
@@ -92,17 +92,12 @@
           )}
         </div>
         {showMap && (
-<<<<<<< HEAD
-          <div className="naxatw-h-[70vh] naxatw-w-full naxatw-py-2 md:naxatw-h-full md:naxatw-w-2/3">
-            <ProjectsMapSection />
-=======
-          <div className="naxatw-h-[70vh] naxatw-w-full naxatw-py-2 md:naxatw-h-full md:naxatw-w-1/2">
+          <div className="naxatw-h-[70vh] naxatw-w-full naxatw-py-2 naxatw-shadow-xl md:naxatw-h-full md:naxatw-w-2/3">
             {!isLoading ? (
               <ProjectsMapSection projectList={projectListData?.results} />
             ) : (
               <Skeleton className="axatw-animate-pulse naxatw-h-full naxatw-w-full" />
             )}
->>>>>>> 46e37708
           </div>
         )}
       </div>
