--- conflicted
+++ resolved
@@ -19,12 +19,8 @@
 import { postUserProfile } from '@Services/common';
 import { toast } from 'react-toastify';
 import { removeKeysFromObject } from '@Utils/index';
-<<<<<<< HEAD
+import { getLocalStorageValue } from '@Utils/getLocalStorageValue';
 import Tab from '@Components/common/Tabs';
-=======
-import { getLocalStorageValue } from '@Utils/getLocalStorageValue';
-import Tab from './UserProfileTabs';
->>>>>>> 21676746
 
 const getActiveFormContent = (
   activeTab: number,
