/* eslint-disable jsx-a11y/interactive-supports-focus */
/* eslint-disable jsx-a11y/click-events-have-key-events */
import { useParams, useNavigate } from 'react-router-dom';
import { useTypedDispatch, useTypedSelector } from '@Store/hooks';
import { Flex } from '@Components/common/Layouts';
import Tab from '@Components/common/Tabs';
import {
  MapSection,
  Tasks,
  Instructions,
  Contributions,
} from '@Components/IndividualProject';
import { useGetProjectsDetailQuery } from '@Api/projects';
import { setProjectState } from '@Store/actions/project';
import { projectOptions } from '@Constants/index';
import hasErrorBoundary from '@Utils/hasErrorBoundary';

// function to render the content based on active tab
const getActiveTabContent = (
  activeTab: string,
  data: Record<string, any>,
  isProjectDataLoading: boolean,
) => {
  if (activeTab === 'tasks') return <Tasks />;
  if (activeTab === 'instructions')
    return (
      <Instructions
        projectData={data}
        isProjectDataLoading={isProjectDataLoading}
      />
    );
  if (activeTab === 'contributions') return <Contributions />;
  return <></>;
};

const IndividualProject = () => {
  const { id } = useParams();
  const dispatch = useTypedDispatch();
  const navigate = useNavigate();

  const individualProjectActiveTab = useTypedSelector(
    state => state.project.individualProjectActiveTab,
  );

  const { data: projectData, isLoading: isProjectDataLoading } =
    useGetProjectsDetailQuery(id as string, {
      onSuccess: (res: any) => {
        dispatch(
          setProjectState({
<<<<<<< HEAD
            tasksData: res.tasks,
            projectArea: res.outline,
=======
            // modify each task geojson and set locked user id and name to properties and save to redux state called taskData
            tasksData: res.tasks?.map((task: Record<string, any>) => ({
              ...task,
              outline_geojson: {
                ...task.outline_geojson,
                properties: {
                  ...task.outline_geojson.properties,
                  locked_user_id: task?.user_id,
                  locked_user_name: task?.name,
                },
              },
            })),
            projectArea: res.outline_geojson,
>>>>>>> 168e14ec
          }),
        );
      },
    });

  return (
    <section className="individual project naxatw-h-screen-nav naxatw-px-16 naxatw-py-8 xl:naxatw-px-20">
      {/* <----------- temporary breadcrumb -----------> */}
      <div className="breadcrumb naxatw-py-4">
        <span
          role="button"
          className="naxatw-cursor-pointer naxatw-text-body-md"
          onClick={() => {
            navigate('/projects');
          }}
        >
          Project /
        </span>
        <span className="naxatw-ml-1 naxatw-text-body-md naxatw-font-semibold">
          {
            // @ts-ignore
            projectData?.name || '--'
          }
        </span>
        {/* <----------- temporary breadcrumb -----------> */}
      </div>
      <Flex gap={5} className="naxatw-w-full !naxatw-flex-row">
        <div className="naxatw-h-[36.375rem] naxatw-w-[37.5%]">
          <Tab
            orientation="row"
            className="naxatw-bg-transparent hover:naxatw-border-b-2 hover:naxatw-border-red"
            activeClassName="naxatw-border-b-2 naxatw-bg-transparent naxatw-border-red"
            onTabChange={(val: any) =>
              dispatch(setProjectState({ individualProjectActiveTab: val }))
            }
            tabOptions={projectOptions}
            activeTab={individualProjectActiveTab}
            clickable
          />
          <div className="naxatw-h-[92.5%] naxatw-border-t">
            {getActiveTabContent(
              individualProjectActiveTab,
              projectData as Record<string, any>,
              isProjectDataLoading,
            )}
          </div>
        </div>
        <div className="naxatw-h-[36.375rem] naxatw-w-[62.5%] naxatw-overflow-hidden naxatw-rounded-md">
          <MapSection />
        </div>
      </Flex>
    </section>
  );
};

export default hasErrorBoundary(IndividualProject);<|MERGE_RESOLUTION|>--- conflicted
+++ resolved
@@ -47,10 +47,6 @@
       onSuccess: (res: any) => {
         dispatch(
           setProjectState({
-<<<<<<< HEAD
-            tasksData: res.tasks,
-            projectArea: res.outline,
-=======
             // modify each task geojson and set locked user id and name to properties and save to redux state called taskData
             tasksData: res.tasks?.map((task: Record<string, any>) => ({
               ...task,
@@ -64,7 +60,6 @@
               },
             })),
             projectArea: res.outline_geojson,
->>>>>>> 168e14ec
           }),
         );
       },
