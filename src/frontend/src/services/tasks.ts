--- conflicted
+++ resolved
@@ -8,7 +8,6 @@
 export const getIndividualTask = (taskId: string) =>
   authenticated(api).get(`/tasks/${taskId}`);
 
-<<<<<<< HEAD
 export const postTaskWaypoint = (payload: Record<string, any>) => {
   const { taskId, projectId, data } = payload;
   return authenticated(api).post(
@@ -19,7 +18,5 @@
     },
   );
 };
-=======
 export const getTaskAssetsInfo = (projectId: string, taskId: string) =>
-  authenticated(api).get(`/projects/assets/${projectId}/${taskId}/`);
->>>>>>> 4423a0cc
+  authenticated(api).get(`/projects/assets/${projectId}/${taskId}/`);