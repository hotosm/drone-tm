--- conflicted
+++ resolved
@@ -128,12 +128,9 @@
       dom-to-code:
         specifier: ^1.5.4
         version: 1.5.4(rollup@4.52.4)
-<<<<<<< HEAD
-=======
       dotenv:
         specifier: ^16.4.7
         version: 16.4.7
->>>>>>> c99ed66f
       exifreader:
         specifier: ^4.26.1
         version: 4.26.1
@@ -1747,12 +1744,9 @@
     resolution: {integrity: sha512-P9dF7XbibHph2PFRz8gfBKEXEY/HJPOhym8CHmjF8y3q5mWpKx9xtZapXQUWCgkqvsK0R46Azuz+VaxD4Xl+Tg==}
     engines: {node: '>=12'}
 
-<<<<<<< HEAD
   '@tanstack/virtual-core@3.13.12':
     resolution: {integrity: sha512-1YBOJfRHV4sXUmWsFSf5rQor4Ss82G8dQWLRbnk3GA4jeP8hQt1hxXh0tmflpC0dz3VgEv/1+qwPyLeWkQuPFA==}
 
-=======
->>>>>>> c99ed66f
   '@transloadit/prettier-bytes@0.3.5':
     resolution: {integrity: sha512-xF4A3d/ZyX2LJWeQZREZQw+qFX4TGQ8bGVP97OLRt6sPO6T0TNHBFTuRHOJh7RNmYOBmQ9MHxpolD9bXihpuVA==}
 
@@ -6134,11 +6128,8 @@
 
   '@tanstack/table-core@8.20.5': {}
 
-<<<<<<< HEAD
   '@tanstack/virtual-core@3.13.12': {}
 
-=======
->>>>>>> c99ed66f
   '@transloadit/prettier-bytes@0.3.5': {}
 
   '@turf/area@7.2.0':
