import json
import uuid
from app.projects import project_schemas
from loguru import logger as log
import shapely.wkb as wkblib
from shapely.geometry import shape
from fastapi import HTTPException
from app.utils import merge_multipolygon
from fmtm_splitter.splitter import split_by_square
from fastapi.concurrency import run_in_threadpool
from databases import Database
from app.models.enums import ProjectStatus


async def create_project_with_project_info(
    db: Database, author_id: uuid.UUID, project_metadata: project_schemas.ProjectIn
):
    """Create a project in database."""
    _id = uuid.uuid4()
    query = """
        INSERT INTO projects (
            id, author_id, name, description, per_task_instructions, status, visibility, outline, no_fly_zones, dem_url, output_orthophoto_url, output_pointcloud_url, output_raw_url, task_split_dimension, deadline_at, created_at)
        VALUES (
            :id,
            :author_id,
            :name,
            :description,
            :per_task_instructions,
            :status,
            :visibility,
            :outline,
            :no_fly_zones,
            :dem_url,
            :output_orthophoto_url,
            :output_pointcloud_url,
            :output_raw_url,
            :task_split_dimension,
            :deadline_at,
            CURRENT_TIMESTAMP
        )
        RETURNING id
    """
    try:
        project_id = await db.execute(
            query,
            values={
                "id": _id,
                "author_id": author_id,
                "name": project_metadata.name,
                "description": project_metadata.description,
                "per_task_instructions": project_metadata.per_task_instructions,
                "status": ProjectStatus.DRAFT.name,
                "visibility": project_metadata.visibility.name,
                "outline": str(project_metadata.outline),
                "no_fly_zones": str(project_metadata.no_fly_zones),
                "dem_url": project_metadata.dem_url,
                "output_orthophoto_url": project_metadata.output_orthophoto_url,
                "output_pointcloud_url": project_metadata.output_pointcloud_url,
                "output_raw_url": project_metadata.output_raw_url,
                "task_split_dimension": project_metadata.task_split_dimension,
                "deadline_at": project_metadata.deadline_at,
            },
        )
        return project_id

    except Exception as e:
        log.exception(e)
        raise HTTPException(e) from e


async def get_project_by_id(db: Database, project_id: uuid.UUID):
    "Get a single project object by project_id"

    query = """ select * from projects where id=:project_id"""
    result = db.fetch_one(query, {"project_id": project_id})
    return [dict(r) for r in result]


async def get_project_info_by_id(db: Database, project_id: uuid.UUID):
    """Get a single project &  all associated tasks by ID."""
    query = """
    SELECT
        projects.id,
        projects.name,
        projects.description,
        projects.per_task_instructions,
        projects.outline
    FROM projects
    WHERE projects.id = :project_id
    LIMIT 1;
    """

<<<<<<< HEAD
    project_record = await db.fetch_one(query, {"project_id": project_id})
    if not project_record:
        return None
    query = """ SELECT id, project_task_index, outline FROM tasks WHERE project_id = :project_id;"""
=======
    project_record = await db.fetch_one(raw_sql, {"author_id": author_id})
    query = """
    SELECT
        tasks.id As id,
        tasks.project_task_index AS project_task_index,
        tasks.outline AS outline,
        task_events.state AS state,
        users.name AS contributor

    FROM tasks
    LEFT JOIN task_events ON tasks.id = task_events.task_id
    LEFT JOIN users ON task_events.user_id = users.id
    WHERE tasks.project_id = :project_id;
    """

>>>>>>> 351ffe8f
    task_records = await db.fetch_all(query, {"project_id": project_id})
    project_record.tasks = task_records if task_records is not None else []
    project_record.task_count = len(task_records)
    return project_record


async def get_projects(
    db: Database,
    skip: int = 0,
    limit: int = 100,
):
    """Get all projects."""
    raw_sql = """
        SELECT id, name, description, per_task_instructions, outline
        FROM projects
        ORDER BY created_at DESC
        OFFSET :skip
        LIMIT :limit;
        """
    db_projects = await db.fetch_all(raw_sql, {"skip": skip, "limit": limit})

    return db_projects


async def create_tasks_from_geojson(
    db: Database,
    project_id: uuid.UUID,
    boundaries: str,
):
    """Create tasks for a project, from provided task boundaries."""
    try:
        if isinstance(boundaries, str):
            boundaries = json.loads(boundaries)

        # Update the boundary polyon on the database.
        if boundaries["type"] == "Feature":
            polygons = [boundaries]
        else:
            polygons = boundaries["features"]
        log.debug(f"Processing {len(polygons)} task geometries")
        for index, polygon in enumerate(polygons):
            try:
                # If the polygon is a MultiPolygon, convert it to a Polygon
                if polygon["geometry"]["type"] == "MultiPolygon":
                    log.debug("Converting MultiPolygon to Polygon")
                    polygon["geometry"]["type"] = "Polygon"
                    polygon["geometry"]["coordinates"] = polygon["geometry"][
                        "coordinates"
                    ][0]

                task_id = str(uuid.uuid4())
                query = """
                    INSERT INTO tasks (id, project_id, outline, project_task_index)
                    VALUES (:id, :project_id, :outline, :project_task_index);"""

                result = await db.execute(
                    query,
                    values={
                        "id": task_id,
                        "project_id": project_id,
                        "outline": wkblib.dumps(shape(polygon["geometry"]), hex=True),
                        "project_task_index": index + 1,
                    },
                )

                if result:
                    log.debug(
                        "Created database task | "
                        f"Project ID {project_id} | "
                        f"Task index {index}"
                    )
                    log.debug(
                        "COMPLETE: creating project boundary, based on task boundaries"
                    )
                    return True
            except Exception as e:
                log.exception(e)
                raise HTTPException(e) from e
    except Exception as e:
        log.exception(e)
        raise HTTPException(e) from e


async def preview_split_by_square(boundary: str, meters: int):
    """Preview split by square for a project boundary.

    Use a lambda function to remove the "z" dimension from each
    coordinate in the feature's geometry.
    """
    boundary = merge_multipolygon(boundary)

    return await run_in_threadpool(
        lambda: split_by_square(
            boundary,
            meters=meters,
        )
    )<|MERGE_RESOLUTION|>--- conflicted
+++ resolved
@@ -90,28 +90,10 @@
     LIMIT 1;
     """
 
-<<<<<<< HEAD
     project_record = await db.fetch_one(query, {"project_id": project_id})
     if not project_record:
         return None
     query = """ SELECT id, project_task_index, outline FROM tasks WHERE project_id = :project_id;"""
-=======
-    project_record = await db.fetch_one(raw_sql, {"author_id": author_id})
-    query = """
-    SELECT
-        tasks.id As id,
-        tasks.project_task_index AS project_task_index,
-        tasks.outline AS outline,
-        task_events.state AS state,
-        users.name AS contributor
-
-    FROM tasks
-    LEFT JOIN task_events ON tasks.id = task_events.task_id
-    LEFT JOIN users ON task_events.user_id = users.id
-    WHERE tasks.project_id = :project_id;
-    """
-
->>>>>>> 351ffe8f
     task_records = await db.fetch_all(query, {"project_id": project_id})
     project_record.tasks = task_records if task_records is not None else []
     project_record.task_count = len(task_records)
