import json
from typing import List, Optional
from sqlalchemy.orm import Session
from app.projects import project_schemas
from app.db import db_models
from loguru import logger as log
import shapely.wkb as wkblib
from shapely.geometry import shape
from fastapi import HTTPException
from app.utils import merge_multipolygon, str_to_geojson
from fmtm_splitter.splitter import split_by_square
from fastapi.concurrency import run_in_threadpool
from app.db import database
from fastapi import Depends
from asyncio import gather
from databases import Database
from app.models.enums import HTTPStatus
from shapely.geometry import Polygon


async def create_project_with_project_info(
    db: Database, project_metadata: project_schemas.ProjectIn
):
    """Create a project in database."""
    query = f"""
    INSERT INTO projects (
        author_id, name, short_description, description, per_task_instructions, status, visibility, mapper_level, priority, outline, created
    )
    VALUES (
        1,
        '{project_metadata.name}',
        '{project_metadata.short_description}',
        '{project_metadata.description}',
        '{project_metadata.per_task_instructions}',
        'DRAFT',
        'PUBLIC',
        'INTERMEDIATE',
        'MEDIUM',
        '{str(project_metadata.outline)}',
        CURRENT_TIMESTAMP
    )
    RETURNING id
    """
    new_project_id = await db.execute(query)

    if not new_project_id:
        raise HTTPException(status_code=500, detail="Project could not be created")
    # Fetch the newly created project using the returned ID
    select_query = f"""
        SELECT id, name, short_description, description, per_task_instructions, outline
        FROM projects
        WHERE id = '{new_project_id}'
    """
    new_project = await db.fetch_one(query=select_query)
    return new_project


async def get_project_by_id(
    db: Database = Depends(database.encode_db), project_id: Optional[int] = None
) -> db_models.DbProject:
    """Get a single project &  all associated tasks by ID."""
    #check the project in Database
    raw_sql = f"""SELECT id, short_description,total_tasks FROM projects WHERE id = '{project_id}' LIMIT 1;"""
    raw_sql = f"""
    SELECT 
        projects.id, 
        projects.short_description, 
        projects.description,
        projects.author_id,
        users.name AS author_name
    FROM projects 
    JOIN users ON projects.author_id = users.id 
    WHERE projects.id = '{project_id}' 
    LIMIT 1;
    """

    project =  await db.fetch_one(query=raw_sql)
    if not project:
        raise HTTPException(status_code=HTTPStatus.BAD_REQUEST, detail="Project not found.")

    # get tasks of project
    query = f""" SELECT * from tasks WHERE project_id = '{project_id}';"""
    all_tasks = await db.fetch_all(query=query)    
    tasks =   await convert_to_app_tasks(all_tasks)
    # Count the total tasks
    task_count = len(tasks)
    return {
        "project": project,
        "task_count": task_count,
        "tasks": tasks,
    }
    
async def convert_to_app_tasks(
    db_tasks: List[db_models.DbTask],
) -> List[project_schemas.TaskOut]:
    """Legacy function to convert db models --> Pydantic.

    TODO refactor to use Pydantic model methods instead.
    """
    if db_tasks and len(db_tasks) > 0:

        async def convert_task(task):
            return await convert_to_app_task(task)

        app_tasks = await gather(
            *[convert_task(task) for task in db_tasks]
        )
        # Calculate total area of all boxes
        # total_area = sum(_getArea(task.outline) for task in app_tasks if task.outline is not None)
        
        return [task for task in app_tasks if task is not None]
    else:
        return []    


async def get_projects(
    db: Database,
    skip: int = 0,
    limit: int = 100,
):
    """Get all projects."""
    raw_sql = """
        SELECT id, name, short_description, description, per_task_instructions, outline
        FROM projects
        ORDER BY id DESC
        OFFSET :skip
        LIMIT :limit;
        """
    db_projects = await db.fetch_all(raw_sql, {"skip": skip, "limit": limit})
    return await convert_to_app_projects(db_projects)


async def convert_to_app_projects(
    db_projects: List[db_models.DbProject],
) -> List[project_schemas.ProjectOut]:
    """Legacy function to convert db models --> Pydantic.

    TODO refactor to use Pydantic model methods instead.
    """
    if db_projects and len(db_projects) > 0:

        async def convert_project(project):
            return await convert_to_app_project(project)

        app_projects = await gather(
            *[convert_project(project) for project in db_projects]
        )
        return [project for project in app_projects if project is not None]
    else:
        return []


async def convert_to_app_project(db_project: db_models.DbProject):
    """Legacy function to convert db models --> Pydantic."""
    if not db_project:
        log.debug("convert_to_app_project called, but no project provided")
        return None
    app_project = db_project

    if db_project.outline:
        app_project.outline_geojson = str_to_geojson(
            db_project.outline, {"id": db_project.id}, db_project.id
        )
    return app_project

<<<<<<< HEAD
async def convert_to_app_task(db_task: db_models.DbTask):
    """Legacy function to convert db models --> Pydantic."""
    if not db_task:
        return None
    app_task = db_task

    if app_task.outline:
        
        app_task = str_to_geojson(
            app_task.outline, {"id": app_task.id}, app_task.id
        )
    return app_task
=======
>>>>>>> 1bd17168

async def create_tasks_from_geojson(
    db: Database,
    project_id: int,
    boundaries: str,
):
    """Create tasks for a project, from provided task boundaries."""
    try:
        if isinstance(boundaries, str):
            boundaries = json.loads(boundaries)

        # Update the boundary polyon on the database.
        if boundaries["type"] == "Feature":
            polygons = [boundaries]
        else:
            polygons = boundaries["features"]
        log.debug(f"Processing {len(polygons)} task geometries")
        for index, polygon in enumerate(polygons):
            # If the polygon is a MultiPolygon, convert it to a Polygon
            if polygon["geometry"]["type"] == "MultiPolygon":
                log.debug("Converting MultiPolygon to Polygon")
                polygon["geometry"]["type"] = "Polygon"
                polygon["geometry"]["coordinates"] = polygon["geometry"]["coordinates"][
                    0
                ]
            query = f""" INSERT INTO tasks (project_id,outline,project_task_index) VALUES ( '{project_id}', '{wkblib.dumps(shape(polygon["geometry"]), hex=True)}', '{index + 1}');"""

            result = await db.execute(query)
            if result:
                log.debug(
                    "Created database task | "
                    f"Project ID {project_id} | "
                    f"Task index {index}"
                )
                log.debug(
                    "COMPLETE: creating project boundary, based on task boundaries"
                )
                return True
    except Exception as e:
        log.exception(e)
        raise HTTPException(e) from e


async def preview_split_by_square(boundary: str, meters: int):
    """Preview split by square for a project boundary.

    Use a lambda function to remove the "z" dimension from each
    coordinate in the feature's geometry.
    """
    boundary = merge_multipolygon(boundary)

    return await run_in_threadpool(
        lambda: split_by_square(
            boundary,
            meters=meters,
        )
    )<|MERGE_RESOLUTION|>--- conflicted
+++ resolved
@@ -163,7 +163,6 @@
         )
     return app_project
 
-<<<<<<< HEAD
 async def convert_to_app_task(db_task: db_models.DbTask):
     """Legacy function to convert db models --> Pydantic."""
     if not db_task:
@@ -176,8 +175,7 @@
             app_task.outline, {"id": app_task.id}, app_task.id
         )
     return app_task
-=======
->>>>>>> 1bd17168
+
 
 async def create_tasks_from_geojson(
     db: Database,
