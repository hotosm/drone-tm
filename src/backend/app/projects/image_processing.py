--- conflicted
+++ resolved
@@ -149,9 +149,7 @@
             images_list = self.list_images(temp_dir)
 
             # Start a new processing task
-            task = self.process_new_task(
-                images_list, name=name, options=options, webhook=webhook
-            )
+            task = self.process_new_task(images_list, name=name, options=options)
 
             # If webhook is passed, webhook does this job.
             if not webhook:
@@ -164,30 +162,24 @@
                     task, output_path=output_file_path
                 )
 
-<<<<<<< HEAD
                 # Upload the results into s3
                 s3_path = f"projects/{self.project_id}/{self.task_id}/assets.zip"
                 add_file_to_bucket(bucket_name, path_to_download, s3_path)
-=======
-            # Upload the results into s3
-            s3_path = f"projects/{self.project_id}/{self.task_id}/assets.zip"
-            add_file_to_bucket(bucket_name, path_to_download, s3_path)
-            # now update the task as completed in Db.
-            # Call the async function using asyncio
+                # now update the task as completed in Db.
+                # Call the async function using asyncio
 
-            # Update background task status to COMPLETED
-            update_task_status_sync = async_to_sync(task_logic.update_task_state)
-            update_task_status_sync(
-                self.db,
-                self.project_id,
-                self.task_id,
-                self.user_id,
-                "Task completed.",
-                State.IMAGE_UPLOADED,
-                State.IMAGE_PROCESSED,
-                timestamp(),
-            )
->>>>>>> baaeac14
+                # Update background task status to COMPLETED
+                update_task_status_sync = async_to_sync(task_logic.update_task_state)
+                update_task_status_sync(
+                    self.db,
+                    self.project_id,
+                    self.task_id,
+                    self.user_id,
+                    "Task completed.",
+                    State.IMAGE_UPLOADED,
+                    State.IMAGE_PROCESSED,
+                    timestamp(),
+                )
             return task
 
         finally:
