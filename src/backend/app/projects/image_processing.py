import os
import uuid
import tempfile
import shutil
from pathlib import Path
from app.tasks import task_logic
from app.models.enums import State
from app.utils import timestamp
from pyodm import Node
from app.s3 import get_file_from_bucket, list_objects_from_bucket, add_file_to_bucket
from loguru import logger as log
from concurrent.futures import ThreadPoolExecutor
from psycopg import Connection
from asgiref.sync import async_to_sync
from app.config import settings
from app.db import database


class DroneImageProcessor:
    def __init__(
        self,
        node_odm_url: str,
        project_id: uuid.UUID,
        task_id: uuid.UUID,
        user_id: str,
        db: Connection,
    ):
        """
        Initializes the connection to the ODM node.
        """
        # self.node = Node(node_odm_host, node_odm_port)
        self.node = Node.from_url(node_odm_url)
        self.project_id = project_id
        self.task_id = task_id
        self.user_id = user_id
        self.db = db

    def options_list_to_dict(self, options=[]):
        """
        Converts options formatted as a list ([{'name': optionName, 'value': optionValue}, ...])
        to a dictionary {optionName: optionValue, ...}
        """
        opts = {}
        if options is not None:
            for o in options:
                opts[o["name"]] = o["value"]
        return opts

    def download_object(self, bucket_name: str, obj, images_folder: str):
        if obj.object_name.endswith((".jpg", ".jpeg", ".JPG", ".png", ".PNG")):
            local_path = Path(images_folder) / Path(obj.object_name).name
            local_path.parent.mkdir(parents=True, exist_ok=True)
            get_file_from_bucket(bucket_name, obj.object_name, local_path)

    def download_images_from_s3(self, bucket_name, local_dir):
        """
        Downloads images from MinIO under the specified path.

        :param bucket_name: Name of the MinIO bucket.
        :param project_id: The project UUID.
        :param task_id: The task UUID.
        :param local_dir: Local directory to save the images.
        :return: List of local image file paths.
        """
        prefix = f"projects/{self.project_id}/{self.task_id}"

        objects = list_objects_from_bucket(bucket_name, prefix)

        # Process images concurrently
        with ThreadPoolExecutor() as executor:
            executor.map(
                lambda obj: self.download_object(bucket_name, obj, local_dir),
                objects,
            )

    def list_images(self, directory):
        """
        Lists all images in the specified directory.

        :param directory: The directory containing the images.
        :return: List of image file paths.
        """
        images = []
        path = Path(directory)

        for file in path.rglob("*"):
            if file.suffix.lower() in {".jpg", ".jpeg", ".png"}:
                images.append(str(file))
        return images

    def process_new_task(
        self, images, name=None, options=[], progress_callback=None, webhook=None
    ):
        """
        Sends a set of images via the API to start processing.

        :param images: List of image file paths.
        :param name: Name of the task.
        :param options: Processing options ([{'name': optionName, 'value': optionValue}, ...]).
        :param progress_callback: Callback function to report upload progress.
        :return: The created task object.
        """
        opts = self.options_list_to_dict(options)

        # FIXME: take this from the function above
        opts = {"dsm": True}

        task = self.node.create_task(
            images, opts, name, progress_callback, webhook=webhook
        )
        return task

    def monitor_task(self, task):
        """
        Monitors the task progress until completion.

        :param task: The task object.
        """
        log.info(f"Monitoring task {task.uuid}...")
        task.wait_for_completion(interval=5)
        log.info("Task completed.")
        return task

    def download_results(self, task, output_path):
        """
        Downloads all results of the task to the specified output path.

        :param task: The task object.
        :param output_path: The directory where results will be saved.
        """
        log.info(f"Downloading results to {output_path}...")
        path = task.download_zip(output_path)
        log.info("Download completed.")
        return path

    def process_images_from_s3(self, bucket_name, name=None, options=[], webhook=None):
        """
        Processes images from MinIO storage.

        :param bucket_name: Name of the MinIO bucket.
        :param project_id: The project UUID.
        :param task_id: The task UUID.
        :param name: Name of the task.
        :param options: Processing options ([{'name': optionName, 'value': optionValue}, ...]).
        :return: The task object.
        """
        # Create a temporary directory to store downloaded images
        temp_dir = tempfile.mkdtemp()
        try:
            self.download_images_from_s3(bucket_name, temp_dir)

            images_list = self.list_images(temp_dir)

            # Start a new processing task
            task = self.process_new_task(
                images_list, name=name, options=options, webhook=webhook
            )

            # If webhook is passed, webhook does this job.
            if not webhook:
                # Monitor task progress
                self.monitor_task(task)

                # Optionally, download results
                output_file_path = f"/tmp/{self.project_id}"
                path_to_download = self.download_results(
                    task, output_path=output_file_path
                )

                # Upload the results into s3
                s3_path = f"projects/{self.project_id}/{self.task_id}/assets.zip"
                add_file_to_bucket(bucket_name, path_to_download, s3_path)
                # now update the task as completed in Db.
                # Call the async function using asyncio

                # Update background task status to COMPLETED
                update_task_status_sync = async_to_sync(task_logic.update_task_state)
                update_task_status_sync(
                    self.db,
                    self.project_id,
                    self.task_id,
                    self.user_id,
                    "Task completed.",
                    State.IMAGE_UPLOADED,
                    State.IMAGE_PROCESSED,
                    timestamp(),
                )
            return task

        finally:
            # Clean up temporary directory
            shutil.rmtree(temp_dir)
            pass


async def download_and_upload_assets_from_odm_to_s3(
    node_odm_url: str,
    task_id: str,
    dtm_project_id: uuid.UUID,
    dtm_task_id: uuid.UUID,
    user_id: str,
    current_state: State,
    comment: str,
):
    """
    Downloads results from ODM and uploads them to S3 (Minio).

    :param task_id: UUID of the ODM task.
    :param dtm_project_id: UUID of the project.
    :param dtm_task_id: UUID of the task.
    :param current_state: Current state of the task (IMAGE_UPLOADED or IMAGE_PROCESSING_FAILED).

    """
    log.info(f"Starting download for task {task_id}")
    # Replace with actual ODM node details and URL
    node = Node.from_url(node_odm_url)

    try:
        # Get the task object using the task_id
        task = node.get_task(task_id)

        # Create a temporary directory to store the results
        output_file_path = f"/tmp/{dtm_project_id}"

        log.info(f"Downloading results for task {task_id} to {output_file_path}")

        # Download results as a zip file
        assets_path = task.download_zip(output_file_path)

        # Upload the results into S3 (Minio)
        s3_path = f"projects/{dtm_project_id}/{dtm_task_id}/assets.zip"
        log.info(f"Uploading {output_file_path} to S3 path: {s3_path}")
        add_file_to_bucket(settings.S3_BUCKET_NAME, assets_path, s3_path)

        log.info(f"Assets for task {task_id} successfully uploaded to S3.")

        # Update background task status to COMPLETED
<<<<<<< HEAD
        pool = await database.get_db_connection_pool()

        async with pool.connection() as conn:
            await task_logic.update_task_state(
                db=conn,
                project_id=dtm_project_id,
                task_id=dtm_task_id,
                user_id=user_id,
                comment="Task completed.",
                initial_state=State.IMAGE_UPLOADED,
                final_state=State.IMAGE_PROCESSED,
                updated_at=timestamp(),
            )
=======
        await task_logic.update_task_state(
            db,
            dtm_project_id,
            dtm_task_id,
            user_id,
            comment,
            current_state,
            State.IMAGE_PROCESSED,
            timestamp(),
        )
>>>>>>> 4a07fe5e

    except Exception as e:
        log.error(f"Error downloading or uploading assets for task {task_id}: {e}")

    finally:
        # Clean up the temporary directory
        if os.path.exists(output_file_path):
            try:
                shutil.rmtree(output_file_path)
                log.info(f"Temporary directory {output_file_path} cleaned up.")
            except Exception as cleanup_error:
                log.error(
                    f"Error cleaning up temporary directory {output_file_path}: {cleanup_error}"
                )<|MERGE_RESOLUTION|>--- conflicted
+++ resolved
@@ -235,7 +235,6 @@
         log.info(f"Assets for task {task_id} successfully uploaded to S3.")
 
         # Update background task status to COMPLETED
-<<<<<<< HEAD
         pool = await database.get_db_connection_pool()
 
         async with pool.connection() as conn:
@@ -249,18 +248,6 @@
                 final_state=State.IMAGE_PROCESSED,
                 updated_at=timestamp(),
             )
-=======
-        await task_logic.update_task_state(
-            db,
-            dtm_project_id,
-            dtm_task_id,
-            user_id,
-            comment,
-            current_state,
-            State.IMAGE_PROCESSED,
-            timestamp(),
-        )
->>>>>>> 4a07fe5e
 
     except Exception as e:
         log.error(f"Error downloading or uploading assets for task {task_id}: {e}")
