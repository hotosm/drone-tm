--- conflicted
+++ resolved
@@ -14,7 +14,6 @@
 from psycopg import Connection
 from asgiref.sync import async_to_sync
 from app.config import settings
-from app.db import database
 
 
 class DroneImageProcessor:
@@ -200,6 +199,8 @@
     dtm_project_id: uuid.UUID,
     dtm_task_id: uuid.UUID,
     user_id: str,
+    current_state: State,
+    comment: str,
 ):
     """
     Downloads results from ODM and uploads them to S3 (Minio).
@@ -211,6 +212,7 @@
 
     """
     log.info(f"Starting download for task {task_id}")
+
     # Replace with actual ODM node details and URL
     node = Node.from_url(node_odm_url)
 
@@ -242,12 +244,8 @@
                 project_id=dtm_project_id,
                 task_id=dtm_task_id,
                 user_id=user_id,
-                comment="Task completed.",
-<<<<<<< HEAD
+                comment=comment,
                 initial_state=current_state,
-=======
-                initial_state=State.IMAGE_UPLOADED,
->>>>>>> abb334e1
                 final_state=State.IMAGE_PROCESSED,
                 updated_at=timestamp(),
             )
