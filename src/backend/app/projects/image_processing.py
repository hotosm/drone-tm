--- conflicted
+++ resolved
@@ -244,10 +244,6 @@
     :param dtm_project_id: UUID of the project.
     :param dtm_task_id: UUID of the task.
     :param current_state: Current state of the task (IMAGE_UPLOADED or IMAGE_PROCESSING_FAILED).
-<<<<<<< HEAD
-=======
-
->>>>>>> 1c76836f
     """
     log.info(f"Starting download for task {task_id}")
     # Replace with actual ODM node details and URL
@@ -272,7 +268,6 @@
 
         log.info(f"Assets for task {task_id} successfully uploaded to S3.")
 
-<<<<<<< HEAD
         # Extract the zip file to find the orthophoto
         with zipfile.ZipFile(assets_path, "r") as zip_ref:
             zip_ref.extractall(output_file_path)
@@ -316,22 +311,6 @@
                 log.info(
                     f"Task {dtm_task_id} state updated to IMAGE_PROCESSED in the database."
                 )
-=======
-        # Update background task status to COMPLETED
-        pool = await database.get_db_connection_pool()
-
-        async with pool.connection() as conn:
-            await task_logic.update_task_state(
-                db=conn,
-                project_id=dtm_project_id,
-                task_id=dtm_task_id,
-                user_id=user_id,
-                comment="Task completed.",
-                initial_state=State.IMAGE_UPLOADED,
-                final_state=State.IMAGE_PROCESSED,
-                updated_at=timestamp(),
-            )
->>>>>>> 1c76836f
 
     except Exception as e:
         log.error(
@@ -339,10 +318,7 @@
         )
 
     finally:
-<<<<<<< HEAD
-=======
         # Clean up the temporary directory
->>>>>>> 1c76836f
         if os.path.exists(output_file_path):
             try:
                 shutil.rmtree(output_file_path)
