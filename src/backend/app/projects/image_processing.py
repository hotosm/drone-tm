import os
import uuid
import tempfile
import shutil
from pathlib import Path
from app.tasks import task_logic
from app.models.enums import State
from app.utils import timestamp
from app.db import database
from pyodm import Node
from app.s3 import get_file_from_bucket, list_objects_from_bucket, add_file_to_bucket
from loguru import logger as log
from concurrent.futures import ThreadPoolExecutor
from psycopg import Connection
from asgiref.sync import async_to_sync
from app.config import settings
import zipfile
from osgeo import gdal


class DroneImageProcessor:
    def __init__(
        self,
        node_odm_url: str,
        project_id: uuid.UUID,
        task_id: uuid.UUID,
        user_id: str,
        db: Connection,
    ):
        """
        Initializes the connection to the ODM node.
        """
        # self.node = Node(node_odm_host, node_odm_port)
        self.node = Node.from_url(node_odm_url)
        self.project_id = project_id
        self.task_id = task_id
        self.user_id = user_id
        self.db = db

    def options_list_to_dict(self, options=[]):
        """
        Converts options formatted as a list ([{'name': optionName, 'value': optionValue}, ...])
        to a dictionary {optionName: optionValue, ...}
        """
        opts = {}
        if options is not None:
            for o in options:
                opts[o["name"]] = o["value"]
        return opts

    def download_object(self, bucket_name: str, obj, images_folder: str):
        if obj.object_name.endswith((".jpg", ".jpeg", ".JPG", ".png", ".PNG")):
            local_path = Path(images_folder) / Path(obj.object_name).name
            local_path.parent.mkdir(parents=True, exist_ok=True)
            get_file_from_bucket(bucket_name, obj.object_name, local_path)

    def download_images_from_s3(self, bucket_name, local_dir):
        """
        Downloads images from MinIO under the specified path.

        :param bucket_name: Name of the MinIO bucket.
        :param project_id: The project UUID.
        :param task_id: The task UUID.
        :param local_dir: Local directory to save the images.
        :return: List of local image file paths.
        """
        prefix = f"dtm-data/projects/{self.project_id}/{self.task_id}"

        objects = list_objects_from_bucket(bucket_name, prefix)

        # Process images concurrently
        with ThreadPoolExecutor() as executor:
            executor.map(
                lambda obj: self.download_object(bucket_name, obj, local_dir),
                objects,
            )

    def list_images(self, directory):
        """
        Lists all images in the specified directory.

        :param directory: The directory containing the images.
        :return: List of image file paths.
        """
        images = []
        path = Path(directory)

        for file in path.rglob("*"):
            if file.suffix.lower() in {".jpg", ".jpeg", ".png"}:
                images.append(str(file))
        return images

    def process_new_task(
        self, images, name=None, options=[], progress_callback=None, webhook=None
    ):
        """
        Sends a set of images via the API to start processing.

        :param images: List of image file paths.
        :param name: Name of the task.
        :param options: Processing options ([{'name': optionName, 'value': optionValue}, ...]).
        :param progress_callback: Callback function to report upload progress.
        :return: The created task object.
        """
        opts = self.options_list_to_dict(options)
        task = self.node.create_task(
            images, opts, name, progress_callback, webhook=webhook
        )
        return task

    def monitor_task(self, task):
        """
        Monitors the task progress until completion.

        :param task: The task object.
        """
        log.info(f"Monitoring task {task.uuid}...")
        task.wait_for_completion(interval=5)
        log.info("Task completed.")
        return task

    def download_results(self, task, output_path):
        """
        Downloads all results of the task to the specified output path.

        :param task: The task object.
        :param output_path: The directory where results will be saved.
        """
        log.info(f"Downloading results to {output_path}...")
        path = task.download_zip(output_path)
        log.info("Download completed.")
        return path

    def process_images_from_s3(self, bucket_name, name=None, options=[], webhook=None):
        """
        Processes images from MinIO storage.

        :param bucket_name: Name of the MinIO bucket.
        :param project_id: The project UUID.
        :param task_id: The task UUID.
        :param name: Name of the task.
        :param options: Processing options ([{'name': optionName, 'value': optionValue}, ...]).
        :return: The task object.
        """
        # Create a temporary directory to store downloaded images
        temp_dir = tempfile.mkdtemp()
        try:
            self.download_images_from_s3(bucket_name, temp_dir)

            images_list = self.list_images(temp_dir)

            # Start a new processing task
            task = self.process_new_task(
                images_list, name=name, options=options, webhook=webhook
            )

            # If webhook is passed, webhook does this job.
            if not webhook:
                # Monitor task progress
                self.monitor_task(task)

                # Optionally, download results
                output_file_path = f"/tmp/{self.project_id}"
                path_to_download = self.download_results(
                    task, output_path=output_file_path
                )

                # Upload the results into s3
                s3_path = (
                    f"dtm-data/projects/{self.project_id}/{self.task_id}/assets.zip"
                )
                add_file_to_bucket(bucket_name, path_to_download, s3_path)
                # now update the task as completed in Db.
                # Call the async function using asyncio

                # Update background task status to COMPLETED
                update_task_status_sync = async_to_sync(task_logic.update_task_state)
                update_task_status_sync(
                    self.db,
                    self.project_id,
                    self.task_id,
                    self.user_id,
                    "Task completed.",
                    State.IMAGE_UPLOADED,
                    State.IMAGE_PROCESSED,
                    timestamp(),
                )
            return task

        finally:
            # Clean up temporary directory
            shutil.rmtree(temp_dir)
            pass


def reproject_to_web_mercator(input_file, output_file):
    """
    Reprojects a COG file to Web Mercator (EPSG:3857) using GDAL.

    Args:
        input_file (str): Path to the input COG file.
        output_file (str): Path to the output reprojected COG file.
    """
    try:
        # Define the target projection (Web Mercator)
        target_srs = "EPSG:3857"

        # Use gdal.Warp to perform the reprojection
        gdal.Warp(
            output_file,
            input_file,
            dstSRS=target_srs,
            format="COG",  # Output format as Cloud Optimized GeoTIFF
            resampleAlg="near",  # Resampling method, 'near' for nearest neighbor
        )
        log.info(f"File reprojected to Web Mercator and saved as {output_file}")

    except Exception as e:
        log.error(f"An error occurred during reprojection: {e}")
        raise


async def download_and_upload_assets_from_odm_to_s3(
    node_odm_url: str,
    task_id: str,
    dtm_project_id: uuid.UUID,
    dtm_task_id: uuid.UUID,
    user_id: str,
    current_state: State,
    comment: str,
):
    """
    Downloads results from ODM, reprojects the orthophoto to EPSG:3857, and uploads it to S3.

    :param task_id: UUID of the ODM task.
    :param dtm_project_id: UUID of the project.
    :param dtm_task_id: UUID of the task.
    :param current_state: Current state of the task (IMAGE_UPLOADED or IMAGE_PROCESSING_FAILED).
<<<<<<< HEAD
=======

>>>>>>> 1c76836f
    """
    log.info(f"Starting download for task {task_id}")
    # Replace with actual ODM node details and URL
    node = Node.from_url(node_odm_url)

    try:
        # Get the task object using the task_id
        task = node.get_task(task_id)

        # Create a temporary directory to store the results
        output_file_path = f"/tmp/{dtm_project_id}"

        log.info(f"Downloading results for task {task_id} to {output_file_path}")

        # Download results as a zip file
        assets_path = task.download_zip(output_file_path)

        # Upload the results into S3 (Minio)
        s3_path = f"dtm-data/projects/{dtm_project_id}/{dtm_task_id}/assets.zip"
        log.info(f"Uploading {output_file_path} to S3 path: {s3_path}")
        add_file_to_bucket(settings.S3_BUCKET_NAME, assets_path, s3_path)

        log.info(f"Assets for task {task_id} successfully uploaded to S3.")

<<<<<<< HEAD
        # Extract the zip file to find the orthophoto
        with zipfile.ZipFile(assets_path, "r") as zip_ref:
            zip_ref.extractall(output_file_path)

        orthophoto_path = os.path.join(
            output_file_path, "odm_orthophoto", "odm_orthophoto.tif"
        )
        if not os.path.exists(orthophoto_path):
            log.error(f"Orthophoto file not found at {orthophoto_path}")
            raise FileNotFoundError(f"Orthophoto not found in {output_file_path}")

        log.info(f"Orthophoto found at {orthophoto_path}")

        # NOTE: Reproject the orthophoto to EPSG:3857, overwriting the original file
        reproject_to_web_mercator(orthophoto_path, orthophoto_path)

        # Upload the reprojected orthophoto to S3
        s3_ortho_path = f"dtm-data/projects/{dtm_project_id}/{dtm_task_id}/orthophoto/odm_orthophoto.tif"
        log.info(f"Uploading reprojected orthophoto to S3 path: {s3_ortho_path}")
        add_file_to_bucket(settings.S3_BUCKET_NAME, orthophoto_path, s3_ortho_path)

        log.info(
            f"Reprojected orthophoto for task {task_id} successfully uploaded to S3 at {s3_ortho_path}"
        )
        # NOTE: This function uses a separate database connection pool because it is called by an internal server
        # and doesn't rely on FastAPI's request context. This allows independent database access outside FastAPI's lifecycle.

        pool = await database.get_db_connection_pool()
        async with pool as pool_instance:
            async with pool_instance.connection() as conn:
                await task_logic.update_task_state(
                    db=conn,
                    project_id=dtm_project_id,
                    task_id=dtm_task_id,
                    user_id=user_id,
                    comment=comment,
                    initial_state=current_state,
                    final_state=State.IMAGE_PROCESSED,
                    updated_at=timestamp(),
                )
                log.info(
                    f"Task {dtm_task_id} state updated to IMAGE_PROCESSED in the database."
                )
=======
        # Update background task status to COMPLETED
        pool = await database.get_db_connection_pool()

        async with pool.connection() as conn:
            await task_logic.update_task_state(
                db=conn,
                project_id=dtm_project_id,
                task_id=dtm_task_id,
                user_id=user_id,
                comment="Task completed.",
                initial_state=State.IMAGE_UPLOADED,
                final_state=State.IMAGE_PROCESSED,
                updated_at=timestamp(),
            )
>>>>>>> 1c76836f

    except Exception as e:
        log.error(
            f"An error occurred during processing for task {task_id}. Details: {e}"
        )

    finally:
<<<<<<< HEAD
=======
        # Clean up the temporary directory
>>>>>>> 1c76836f
        if os.path.exists(output_file_path):
            try:
                shutil.rmtree(output_file_path)
                log.info(f"Temporary directory {output_file_path} cleaned up.")
            except Exception as cleanup_error:
                log.error(
                    f"Error cleaning up temporary directory {output_file_path}: {cleanup_error}"
                )<|MERGE_RESOLUTION|>--- conflicted
+++ resolved
@@ -49,7 +49,9 @@
         return opts
 
     def download_object(self, bucket_name: str, obj, images_folder: str):
-        if obj.object_name.endswith((".jpg", ".jpeg", ".JPG", ".png", ".PNG")):
+        if obj.object_name.endswith(
+            (".jpg", ".jpeg", ".JPG", ".png", ".PNG", ".txt", ".laz")
+        ):  # Images and GCP File
             local_path = Path(images_folder) / Path(obj.object_name).name
             local_path.parent.mkdir(parents=True, exist_ok=True)
             get_file_from_bucket(bucket_name, obj.object_name, local_path)
@@ -86,7 +88,13 @@
         path = Path(directory)
 
         for file in path.rglob("*"):
-            if file.suffix.lower() in {".jpg", ".jpeg", ".png"}:
+            if file.suffix.lower() in {
+                ".jpg",
+                ".jpeg",
+                ".png",
+                ".txt",
+                ".laz",
+            }:  # Images, GCP File, and align.laz
                 images.append(str(file))
         return images
 
@@ -236,12 +244,9 @@
     :param dtm_project_id: UUID of the project.
     :param dtm_task_id: UUID of the task.
     :param current_state: Current state of the task (IMAGE_UPLOADED or IMAGE_PROCESSING_FAILED).
-<<<<<<< HEAD
-=======
-
->>>>>>> 1c76836f
     """
     log.info(f"Starting download for task {task_id}")
+
     # Replace with actual ODM node details and URL
     node = Node.from_url(node_odm_url)
 
@@ -264,7 +269,6 @@
 
         log.info(f"Assets for task {task_id} successfully uploaded to S3.")
 
-<<<<<<< HEAD
         # Extract the zip file to find the orthophoto
         with zipfile.ZipFile(assets_path, "r") as zip_ref:
             zip_ref.extractall(output_file_path)
@@ -308,22 +312,6 @@
                 log.info(
                     f"Task {dtm_task_id} state updated to IMAGE_PROCESSED in the database."
                 )
-=======
-        # Update background task status to COMPLETED
-        pool = await database.get_db_connection_pool()
-
-        async with pool.connection() as conn:
-            await task_logic.update_task_state(
-                db=conn,
-                project_id=dtm_project_id,
-                task_id=dtm_task_id,
-                user_id=user_id,
-                comment="Task completed.",
-                initial_state=State.IMAGE_UPLOADED,
-                final_state=State.IMAGE_PROCESSED,
-                updated_at=timestamp(),
-            )
->>>>>>> 1c76836f
 
     except Exception as e:
         log.error(
@@ -331,10 +319,6 @@
         )
 
     finally:
-<<<<<<< HEAD
-=======
-        # Clean up the temporary directory
->>>>>>> 1c76836f
         if os.path.exists(output_file_path):
             try:
                 shutil.rmtree(output_file_path)
