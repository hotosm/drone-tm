import os
import json
import geojson
from datetime import timedelta

from fastapi import APIRouter, HTTPException, Depends, UploadFile, File, Form
from sqlalchemy.orm import Session
from loguru import logger as log

from app.projects import project_schemas, project_crud
from app.db import database
from app.models.enums import HTTPStatus
from app.utils import multipolygon_to_polygon
from app.s3 import s3_client
from app.config import settings
from databases import Database
from app.db import db_models

router = APIRouter(
    prefix=f"{settings.API_PREFIX}/projects",
    responses={404: {"description": "Not found"}},
)


@router.delete("/{project_id}", tags=["Projects"])
def delete_project_by_id(project_id: int, db: Session = Depends(database.get_db)):
    """
    Delete a project by its ID, along with all associated tasks.

    Args:
        project_id (int): The ID of the project to delete.
        db (Session): The database session dependency.

    Returns:
        dict: A confirmation message.

    Raises:
        HTTPException: If the project is not found.
    """
    # Query for the project
    project = (
        db.query(db_models.DbProject)
        .filter(db_models.DbProject.id == project_id)
        .first()
    )
    if not project:
        raise HTTPException(status_code=404, detail="Project not found.")

    # Query and delete associated tasks
    tasks = (
        db.query(db_models.DbTask)
        .filter(db_models.DbTask.project_id == project_id)
        .all()
    )
    for task in tasks:
        db.delete(task)

    # Delete the project
    db.delete(project)
    db.commit()
    return {"message": f"Project ID: {project_id} is deleted successfully."}


@router.post(
    "/create_project", tags=["Projects"], response_model=project_schemas.ProjectOut
)
async def create_project(
    project_info: project_schemas.ProjectIn,
    db: Database = Depends(database.encode_db),
):
    """Create a project in  database."""
    project = await project_crud.create_project_with_project_info(db, project_info)
    if not project:
        raise HTTPException(
            status_code=HTTPStatus.BAD_REQUEST, detail="Project creation failed"
        )
    return project


@router.post("/{project_id}/upload-task-boundaries", tags=["Projects"])
async def upload_project_task_boundaries(
    project_id: int,
    task_geojson: UploadFile = File(...),
    db: Database = Depends(database.encode_db),
):
    """Set project task boundaries using split GeoJSON from frontend.

    Each polygon in the uploaded geojson are made into single task.

    Required Parameters:
        project_id (id): ID for associated project.
        task_geojson (UploadFile): Multi-polygon GeoJSON file.

    Returns:
        dict: JSON containing success message, project ID, and number of tasks.
<<<<<<< HEAD
    """    
    #check the project in Database
    raw_sql = f"""SELECT id FROM projects WHERE id = '{project_id}' LIMIT 1;"""
    project =  await db.fetch_one(query=raw_sql)
    if not project:
        raise HTTPException(status_code=HTTPStatus.BAD_REQUEST, detail="Project not found.")
=======
    """
>>>>>>> 1bd17168
    # read entire file
    content = await task_geojson.read()
    task_boundaries = json.loads(content)
    task_boundaries = multipolygon_to_polygon(task_boundaries)

    log.debug("Creating tasks for each polygon in project")
    await project_crud.create_tasks_from_geojson(db, project_id, task_boundaries)

    return {"message": "Project Boundary Uploaded", "project_id": f"{project_id}"}


@router.post("/preview-split-by-square/", tags=["Projects"])
async def preview_split_by_square(
    project_geojson: UploadFile = File(...), dimension: int = Form(100)
):
    """Preview splitting by square."""

    # Validating for .geojson File.
    file_name = os.path.splitext(project_geojson.filename)
    file_ext = file_name[1]
    allowed_extensions = [".geojson", ".json"]
    if file_ext not in allowed_extensions:
        raise HTTPException(status_code=400, detail="Provide a valid .geojson file")

    # read entire file
    content = await project_geojson.read()
    boundary = geojson.loads(content)

    result = await project_crud.preview_split_by_square(boundary, dimension)
    return result


@router.post("/generate-presigned-url/", tags=["Image Upload"])
async def generate_presigned_url(data: project_schemas.PresignedUrlRequest):
    """
    Generate a pre-signed URL for uploading an image to S3 Bucket.

    This endpoint generates a pre-signed URL that allows users to upload an image to
    an S3 bucket. The URL expires after a specified duration.

    Args:

        image_name: The name of the image you want to upload
        expiry : Expiry time in hours

    Returns:

        str: The pre-signed URL to upload the image
    """
    try:
        # Generate a pre-signed URL for an object
        client = s3_client()

        url = client.presigned_put_object(
            settings.S3_BUCKET_NAME,
            f"publicuploads/{data.image_name}",
            expires=timedelta(hours=data.expiry),
        )

        return url
    except Exception as e:
        raise HTTPException(
            status_code=HTTPStatus.BAD_REQUEST,
            detail=f"Failed to generate pre-signed URL. {e}",
        )


@router.get("/", tags=["Projects"], response_model=list[project_schemas.ProjectOut])
async def read_projects(
    skip: int = 0, limit: int = 100, db: Database = Depends(database.encode_db)
):
    "Return all projects"
    projects = await project_crud.get_projects(db, skip, limit)
    return projects


@router.get(
    "/{project_id}", tags=["Projects"])
async def read_project(
    project_id: int,
    db: Session = Depends(database.encode_db),
):
    """Get a specific project and all associated tasks by ID."""
    project = await project_crud.get_project_by_id(db, project_id)
    if project is None:
        raise HTTPException(status_code=404, detail="Project not found")
    return project<|MERGE_RESOLUTION|>--- conflicted
+++ resolved
@@ -93,16 +93,13 @@
 
     Returns:
         dict: JSON containing success message, project ID, and number of tasks.
-<<<<<<< HEAD
     """    
     #check the project in Database
     raw_sql = f"""SELECT id FROM projects WHERE id = '{project_id}' LIMIT 1;"""
     project =  await db.fetch_one(query=raw_sql)
     if not project:
         raise HTTPException(status_code=HTTPStatus.BAD_REQUEST, detail="Project not found.")
-=======
-    """
->>>>>>> 1bd17168
+
     # read entire file
     content = await task_geojson.read()
     task_boundaries = json.loads(content)
