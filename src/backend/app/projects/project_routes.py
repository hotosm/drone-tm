import os
import json
import geojson
from datetime import timedelta

from fastapi import APIRouter, HTTPException, Depends, UploadFile, File, Form
from sqlalchemy.orm import Session
from loguru import logger as log

from app.projects import project_schemas, project_crud
from app.db import database
from app.models.enums import HTTPStatus
from app.utils import multipolygon_to_polygon
from app.s3 import s3_client
from app.config import settings
from databases import Database
from app.db import db_models

router = APIRouter(
    prefix=f"{settings.API_PREFIX}/projects",
    responses={404: {"description": "Not found"}},
)

<<<<<<< HEAD
@router.post("/create_project", tags=["Projects"], response_model=project_schemas.ProjectOut)
=======

@router.delete('/{project_id}', tags=["Projects"])
def delete_project_by_id(
    project_id: int,
    db: Session = Depends(database.get_db)
):
    """
    Delete a project by its ID, along with all associated tasks.

    Args:
        project_id (int): The ID of the project to delete.
        db (Session): The database session dependency.

    Returns:
        dict: A confirmation message.

    Raises:
        HTTPException: If the project is not found.
    """
    # Query for the project
    project = db.query(db_models.DbProject).filter(db_models.DbProject.id == project_id).first()
    if not project:
        raise HTTPException(status_code=404, detail="Project not found.")

    # Query and delete associated tasks
    tasks = db.query(db_models.DbTask).filter(db_models.DbTask.project_id == project_id).all()
    for task in tasks:
        db.delete(task)
    
    # Delete the project
    db.delete(project)
    db.commit()
    return {"message": f"Project ID: {project_id} is deleted successfully."}
    

@router.post(
    "/create_project", tags=["Projects"], response_model=project_schemas.ProjectOut
)
>>>>>>> 526b2873
async def create_project(
    project_info: project_schemas.ProjectIn,
    db: Database = Depends(database.encode_db),
):
    """Create a project in  database."""
    project = await project_crud.create_project_with_project_info(db, project_info)
    if not project:
        raise HTTPException(
            status_code=HTTPStatus.BAD_REQUEST, detail="Project creation failed"
        )
    return project


@router.post("/{project_id}/upload-task-boundaries", tags=["Projects"])
async def upload_project_task_boundaries(
    project_id: int,
    task_geojson: UploadFile = File(...),
    db: Database = Depends(database.encode_db),
):
    """Set project task boundaries using split GeoJSON from frontend.

    Each polygon in the uploaded geojson are made into single task.

    Required Parameters:
        project_id (id): ID for associated project.
        task_geojson (UploadFile): Multi-polygon GeoJSON file.

    Returns:
        dict: JSON containing success message, project ID, and number of tasks.
    """

    # read entire file
    content = await task_geojson.read()
    task_boundaries = json.loads(content)
    task_boundaries = multipolygon_to_polygon(task_boundaries)

    log.debug("Creating tasks for each polygon in project")
    await project_crud.create_tasks_from_geojson(db, project_id, task_boundaries)

    return {"message": "Project Boundary Uploaded", "project_id": f"{project_id}"}


@router.post("/preview-split-by-square/", tags=["Projects"])
async def preview_split_by_square(
    project_geojson: UploadFile = File(...), dimension: int = Form(100)
):
    """Preview splitting by square."""

    # Validating for .geojson File.
    file_name = os.path.splitext(project_geojson.filename)
    file_ext = file_name[1]
    allowed_extensions = [".geojson", ".json"]
    if file_ext not in allowed_extensions:
        raise HTTPException(status_code=400, detail="Provide a valid .geojson file")

    # read entire file
    content = await project_geojson.read()
    boundary = geojson.loads(content)

    result = await project_crud.preview_split_by_square(boundary, dimension)
    return result


@router.post("/generate-presigned-url/", tags=["Image Upload"])
async def generate_presigned_url(data: project_schemas.PresignedUrlRequest):
    """
    Generate a pre-signed URL for uploading an image to S3 Bucket.

    This endpoint generates a pre-signed URL that allows users to upload an image to
    an S3 bucket. The URL expires after a specified duration.

    Args:

        image_name: The name of the image you want to upload
        expiry : Expiry time in hours

    Returns:

        str: The pre-signed URL to upload the image
    """
    try:
        # Generate a pre-signed URL for an object
        client = s3_client()

        url = client.presigned_put_object(
            settings.S3_BUCKET_NAME,
            f"publicuploads/{data.image_name}",
            expires=timedelta(hours=data.expiry),
        )

        return url
    except Exception as e:
        raise HTTPException(
            status_code=HTTPStatus.BAD_REQUEST,
            detail=f"Failed to generate pre-signed URL. {e}",
        )


@router.get("/", tags=["Projects"], response_model=list[project_schemas.ProjectOut])
async def read_projects(
    skip: int = 0,
    limit: int = 100,
    db: Database = Depends(database.encode_db)
):
    "Return all projects"
    projects = await project_crud.get_projects(db, skip, limit)
    return projects


@router.get(
    "/{project_id}", tags=["Projects"], response_model=project_schemas.ProjectOut
)
async def read_project(
    db: Session = Depends(database.get_db),
    project: db_models.DbProject = Depends(project_crud.get_project_by_id),
):
    """Get a specific project by ID."""
    return project<|MERGE_RESOLUTION|>--- conflicted
+++ resolved
@@ -21,9 +21,6 @@
     responses={404: {"description": "Not found"}},
 )
 
-<<<<<<< HEAD
-@router.post("/create_project", tags=["Projects"], response_model=project_schemas.ProjectOut)
-=======
 
 @router.delete('/{project_id}', tags=["Projects"])
 def delete_project_by_id(
@@ -62,7 +59,6 @@
 @router.post(
     "/create_project", tags=["Projects"], response_model=project_schemas.ProjectOut
 )
->>>>>>> 526b2873
 async def create_project(
     project_info: project_schemas.ProjectIn,
     db: Database = Depends(database.encode_db),
@@ -92,8 +88,7 @@
 
     Returns:
         dict: JSON containing success message, project ID, and number of tasks.
-    """
-
+    """    
     # read entire file
     content = await task_geojson.read()
     task_boundaries = json.loads(content)
