import json
import os
import uuid
from typing import Annotated, Optional
from uuid import UUID
from app.tasks import task_logic
import geojson
from datetime import timedelta
from fastapi import (
    APIRouter,
    HTTPException,
    Depends,
    Path,
    Query,
    UploadFile,
    File,
    Form,
    Response,
    BackgroundTasks,
)
from geojson_pydantic import FeatureCollection
from loguru import logger as log
from psycopg import Connection
from shapely.geometry import shape, mapping
from shapely.ops import unary_union
from app.projects import project_schemas, project_deps, project_logic
from app.db import database
from app.models.enums import HTTPStatus, State
from app.s3 import s3_client
from app.config import settings
from app.users.user_deps import login_required
from app.users.user_schemas import AuthUser
from app.tasks import task_schemas
from app.utils import geojson_to_kml, timestamp
from app.users import user_schemas


router = APIRouter(
    prefix=f"{settings.API_PREFIX}/projects",
    responses={404: {"description": "Not found"}},
)


@router.get("/{project_id}/download-boundaries", tags=["Projects"])
async def download_boundaries(
    project_id: Annotated[
        UUID,
        Path(
            description="The project ID in UUID format.",
        ),
    ],
    db: Annotated[Connection, Depends(database.get_db)],
    user_data: Annotated[AuthUser, Depends(login_required)],
    task_id: Optional[UUID] = Query(
        default=None,
        description="The task ID in UUID format. If not provided, all tasks will be downloaded.",
    ),
    split_area: bool = Query(
        default=False,
        description="Whether to split the area or not. Set to True to download task boundaries, otherwise AOI will be downloaded.",
    ),
    export_type: str = Query(
        default="geojson",
        description="The format of the file to download. Options are 'geojson' or 'kml'.",
    ),
):
    """Downloads the AOI or task boundaries for a project as a GeoJSON file.

    Args:
        project_id (UUID): The ID of the project in UUID format.
        db (Connection): The database connection, provided automatically.
        user_data (AuthUser): The authenticated user data, checks if the user has permission.
        task_id (Optional[UUID]): The task ID in UUID format. If not provided and split_area is True, all tasks will be downloaded.
        split_area (bool): Whether to split the area or not. Set to True to download task boundaries, otherwise AOI will be downloaded.
        export_type (str): The format of the file to download. Can be either 'geojson' or 'kml'.

    Returns:
        Response: The HTTP response object containing the downloaded file.
    """
    try:
        out = await task_schemas.Task.get_task_geometry(
            db, project_id, task_id, split_area
        )

        if out is None:
            raise HTTPException(status_code=404, detail="Geometry not found.")

        if isinstance(out, str):
            out = json.loads(out)

        # Convert the geometry to a FeatureCollection if it is a valid GeoJSON geometry
        if isinstance(out, dict) and "type" in out and "coordinates" in out:
            out = {
                "type": "FeatureCollection",
                "features": [{"type": "Feature", "geometry": out, "properties": {}}],
            }

        # Determine filename and content-type based on export type
        if export_type == "geojson":
            filename = (
                f"task_{task_id}.geojson" if task_id else "project_outline.geojson"
            )
            if not split_area:
                filename = "project_aoi.geojson"
            content_type = "application/geo+json"
            content = json.dumps(out)

        elif export_type == "kml":
            filename = f"task_{task_id}.kml" if task_id else "project_outline.kml"
            if not split_area:
                filename = "project_aoi.kml"
            content_type = "application/vnd.google-earth.kml+xml"
            content = geojson_to_kml(out)

        else:
            raise HTTPException(
                status_code=400, detail="Invalid export type specified."
            )

        headers = {
            "Content-Disposition": f"attachment; filename={filename}",
            "Content-Type": content_type,
        }
        return Response(content=content.encode("utf-8"), headers=headers)

    except HTTPException as e:
        log.error(f"Error during boundaries download: {e.detail}")
        raise e

    except Exception as e:
        log.error(f"Unexpected error during boundaries download: {e}")
        raise HTTPException(status_code=500, detail="Internal server error.")


@router.delete("/{project_id}", tags=["Projects"])
async def delete_project_by_id(
    project: Annotated[
        project_schemas.DbProject, Depends(project_deps.get_project_by_id)
    ],
    db: Annotated[Connection, Depends(database.get_db)],
    user_data: Annotated[AuthUser, Depends(login_required)],
):
    """
    Delete a project by its ID, along with all associated tasks.

    Args:
        project_id (uuid.UUID): The ID of the project to delete.
        db (Database): The database session dependency.

    Returns:
        dict: A confirmation message.

    Raises:
        HTTPException: If the project is not found.
    """
    user_id = user_data.id
    user = await user_schemas.DbUser.get_user_by_id(db, user_id)
    # Allow deletion if the user is the project creator or a superuser
    if project.author_id != user_id and not user.get("is_superuser"):
        raise HTTPException(
            status_code=HTTPStatus.FORBIDDEN,
            detail="User not authorized to delete this project.",
        )
    project_id = await project_schemas.DbProject.delete(db, project.id)
    return {"message": f"Project successfully deleted {project_id}"}


@router.post("/", tags=["Projects"])
async def create_project(
    project_info: project_schemas.ProjectIn,
    db: Annotated[Connection, Depends(database.get_db)],
    user_data: Annotated[AuthUser, Depends(login_required)],
    dem: UploadFile = File(None),
    image: UploadFile = File(None),
):
    """Create a project in the database."""
    project_id = await project_schemas.DbProject.create(db, project_info, user_data.id)

    # Upload DEM and Image to S3
    dem_url = (
        await project_logic.upload_file_to_s3(project_id, dem, "dem.tif")
        if dem
        else None
    )
    await project_logic.upload_file_to_s3(
        project_id, image, "map_screenshot.png"
    ) if image else None

    # Update DEM and Image URLs in the database
    await project_logic.update_url(db, project_id, dem_url)

    if not project_id:
        raise HTTPException(
            status_code=HTTPStatus.BAD_REQUEST, detail="Project creation failed"
        )

    return {"message": "Project successfully created", "project_id": project_id}


@router.post("/{project_id}/upload-task-boundaries", tags=["Projects"])
async def upload_project_task_boundaries(
    project: Annotated[
        project_schemas.DbProject, Depends(project_deps.get_project_by_id)
    ],
    db: Annotated[Connection, Depends(database.get_db)],
    user: Annotated[AuthUser, Depends(login_required)],
    task_featcol: Annotated[FeatureCollection, Depends(project_deps.geojson_upload)],
):
    """Set project task boundaries using split GeoJSON from frontend.

    Each polygon in the uploaded geojson are made into single task.

    Returns:
        dict: JSON containing success message, project ID, and number of tasks.
    """
    log.debug("Creating tasks for each polygon in project")
    await project_logic.create_tasks_from_geojson(db, project.id, task_featcol)
    return {"message": "Project Boundary Uploaded", "project_id": f"{project.id}"}


@router.post("/preview-split-by-square/", tags=["Projects"])
async def preview_split_by_square(
    user: Annotated[AuthUser, Depends(login_required)],
    project_geojson: UploadFile = File(...),
    no_fly_zones: UploadFile = File(default=None),
    dimension: int = Form(100),
):
    """Preview splitting by square."""

    # Validating for .geojson File.
    file_name = os.path.splitext(project_geojson.filename)
    file_ext = file_name[1]
    allowed_extensions = [".geojson", ".json"]
    if file_ext not in allowed_extensions:
        raise HTTPException(status_code=400, detail="Provide a valid .geojson file")

    # read entire file
    content = await project_geojson.read()
    boundary = geojson.loads(content)
    project_shape = shape(boundary["features"][0]["geometry"])

    # If no_fly_zones is provided, read and parse it
    if no_fly_zones:
        no_fly_content = await no_fly_zones.read()
        no_fly_zones_geojson = geojson.loads(no_fly_content)
        no_fly_shapes = [
            shape(feature["geometry"]) for feature in no_fly_zones_geojson["features"]
        ]
        no_fly_union = unary_union(no_fly_shapes)

        # Calculate the difference between the project shape and no-fly zones
        new_outline = project_shape.difference(no_fly_union)
    else:
        new_outline = project_shape

    result_geojson = geojson.Feature(geometry=mapping(new_outline))

    result = await project_logic.preview_split_by_square(result_geojson, dimension)

    return result


@router.post("/generate-presigned-url/", tags=["Image Upload"])
async def generate_presigned_url(
    data: project_schemas.PresignedUrlRequest,
    user: Annotated[AuthUser, Depends(login_required)],
):
    """
    Generate a pre-signed URL for uploading an image to S3 Bucket.

    This endpoint generates a pre-signed URL that allows users to upload an image to
    an S3 bucket. The URL expires after a specified duration.

    Args:

        image_name: The name of the image you want to upload
        expiry : Expiry time in hours

    Returns:

        str: The pre-signed URL to upload the image
    """
    try:
        # Generate a pre-signed URL for an object
        client = s3_client()
        urls = []
        for image in data.image_name:
            image_path = f"projects/{data.project_id}/{data.task_id}/images/{image}"

            url = client.get_presigned_url(
                "PUT",
                settings.S3_BUCKET_NAME,
                image_path,
                expires=timedelta(hours=data.expiry),
            )
            urls.append({"image_name": image, "url": url})

        return urls
    except Exception as e:
        raise HTTPException(
            status_code=HTTPStatus.BAD_REQUEST,
            detail=f"Failed to generate pre-signed URL. {e}",
        )


@router.get("/", tags=["Projects"], response_model=project_schemas.ProjectOut)
async def read_projects(
    db: Annotated[Connection, Depends(database.get_db)],
    user_data: Annotated[AuthUser, Depends(login_required)],
    filter_by_owner: Optional[bool] = Query(
        False, description="Filter projects by authenticated user (creator)"
    ),
    search: Optional[str] = Query(None, description="Search projects by name"),
    page: int = Query(1, ge=1, description="Page number"),
    results_per_page: int = Query(
        20, gt=0, le=100, description="Number of results per page"
    ),
):
    "Get all projects with task count."

    try:
        user_id = user_data.id if filter_by_owner else None
        skip = (page - 1) * results_per_page
        projects, total_count = await project_schemas.DbProject.all(
            db, user_id=user_id, search=search, skip=skip, limit=results_per_page
        )
        if not projects:
            return {
                "results": [],
                "pagination": {
                    "page": page,
                    "per_page": results_per_page,
                    "total": total_count,
                },
            }

        return {
            "results": projects,
            "pagination": {
                "page": page,
                "per_page": results_per_page,
                "total": total_count,
            },
        }
    except KeyError as e:
        raise HTTPException(status_code=HTTPStatus.UNPROCESSABLE_ENTITY) from e


@router.get(
    "/{project_id}", tags=["Projects"], response_model=project_schemas.ProjectInfo
)
async def read_project(
    project: Annotated[
        project_schemas.DbProject, Depends(project_deps.get_project_by_id)
    ],
    user_data: Annotated[AuthUser, Depends(login_required)],
):
    """Get a specific project and all associated tasks by ID."""
    return project


@router.post("/process_imagery/{project_id}/{task_id}/", tags=["Image Processing"])
async def process_imagery(
    task_id: uuid.UUID,
    project: Annotated[
        project_schemas.DbProject, Depends(project_deps.get_project_by_id)
    ],
    user_data: Annotated[AuthUser, Depends(login_required)],
    background_tasks: BackgroundTasks,
    db: Annotated[Connection, Depends(database.get_db)],
):
    user_id = user_data.id
    # TODO: Update task state to reflect completion of image uploads.
    await task_logic.update_task_state(
        db,
        project.id,
        task_id,
        user_id,
        "Task images upload completed.",
        State.LOCKED_FOR_MAPPING,
        State.IMAGE_UPLOADED,
        timestamp(),
    )
    background_tasks.add_task(
        project_logic.process_drone_images, project.id, task_id, user_id, db
    )
    return {"message": "Processing started"}


@router.get(
    "/assets/{project_id}/",
    tags=["Image Processing"],
)
async def get_assets_info(
    user_data: Annotated[AuthUser, Depends(login_required)],
    db: Annotated[Connection, Depends(database.get_db)],
    project: Annotated[
        project_schemas.DbProject, Depends(project_deps.get_project_by_id)
    ],
    task_id: Optional[uuid.UUID] = None,
):
    """
    Endpoint to get the number of images and the URL to download the assets
    for a given project and task. If no task_id is provided, returns info
    for all tasks associated with the project.
    """
<<<<<<< HEAD
    return await project_logic.get_project_info_from_s3(project.id, task_id)


@router.get("/odm/webhook/{project_id}/{task_id}", tags=["Image Processing"])
async def odm_webhook(project_id: uuid.UUID, task_id: uuid.UUID):
    """
    Webhook to receive notifications from ODM processing tasks.
    """
    try:
        log.info("Received ODM webhook")

        # Log the received task ID and status
        log.info(f"Task ID: {task_id}, Status: .......")

        # You can add logic here to update your system based on task status
        # For example: updating a database, sending a notification, etc.

        return {"message": "Webhook received", "task_id": task_id, "status": "status"}

    except Exception as e:
        log.error(f"Error processing webhook: {e}")
        raise HTTPException(status_code=500, detail="Internal server error")
=======
    if task_id is None:
        # Fetch all tasks associated with the project
        tasks = await project_deps.get_tasks_by_project_id(project.id, db)

        results = []

        for task in tasks:
            task_info = project_logic.get_project_info_from_s3(
                project.id, task.get("id")
            )
            results.append(task_info)

        return results
    else:
        return project_logic.get_project_info_from_s3(project.id, task_id)
>>>>>>> baaeac14
<|MERGE_RESOLUTION|>--- conflicted
+++ resolved
@@ -404,30 +404,6 @@
     for a given project and task. If no task_id is provided, returns info
     for all tasks associated with the project.
     """
-<<<<<<< HEAD
-    return await project_logic.get_project_info_from_s3(project.id, task_id)
-
-
-@router.get("/odm/webhook/{project_id}/{task_id}", tags=["Image Processing"])
-async def odm_webhook(project_id: uuid.UUID, task_id: uuid.UUID):
-    """
-    Webhook to receive notifications from ODM processing tasks.
-    """
-    try:
-        log.info("Received ODM webhook")
-
-        # Log the received task ID and status
-        log.info(f"Task ID: {task_id}, Status: .......")
-
-        # You can add logic here to update your system based on task status
-        # For example: updating a database, sending a notification, etc.
-
-        return {"message": "Webhook received", "task_id": task_id, "status": "status"}
-
-    except Exception as e:
-        log.error(f"Error processing webhook: {e}")
-        raise HTTPException(status_code=500, detail="Internal server error")
-=======
     if task_id is None:
         # Fetch all tasks associated with the project
         tasks = await project_deps.get_tasks_by_project_id(project.id, db)
@@ -443,4 +419,24 @@
         return results
     else:
         return project_logic.get_project_info_from_s3(project.id, task_id)
->>>>>>> baaeac14
+
+
+@router.get("/odm/webhook/{project_id}/{task_id}", tags=["Image Processing"])
+async def odm_webhook(project_id: uuid.UUID, task_id: uuid.UUID):
+    """
+    Webhook to receive notifications from ODM processing tasks.
+    """
+    try:
+        log.info("Received ODM webhook")
+
+        # Log the received task ID and status
+        log.info(f"Task ID: {task_id}, Status: .......")
+
+        # You can add logic here to update your system based on task status
+        # For example: updating a database, sending a notification, etc.
+
+        return {"message": "Webhook received", "task_id": task_id, "status": "status"}
+
+    except Exception as e:
+        log.error(f"Error processing webhook: {e}")
+        raise HTTPException(status_code=500, detail="Internal server error")