--- conflicted
+++ resolved
@@ -34,12 +34,9 @@
 from app.tasks import task_schemas
 from app.utils import geojson_to_kml, timestamp
 from app.users import user_schemas
-<<<<<<< HEAD
 from rio_tiler.io import Reader
 from rio_tiler.errors import TileOutsideBounds
-=======
 from minio.deleteobjects import DeleteObject
->>>>>>> ba94feb7
 
 
 router = APIRouter(
