--- conflicted
+++ resolved
@@ -17,7 +17,6 @@
 from app.users.user_deps import login_required
 from app.users.user_schemas import AuthUser
 
-
 router = APIRouter(
     prefix=f"{settings.API_PREFIX}/projects",
     responses={404: {"description": "Not found"}},
@@ -52,23 +51,12 @@
 @router.post("/", tags=["Projects"])
 async def create_project(
     project_info: project_schemas.ProjectIn,
-<<<<<<< HEAD
-    db: Annotated[Connection, Depends(database.get_db)],
-    user_data: Annotated[AuthUser, Depends(login_required)],
-):
-    """Create a project in database."""
+    db: Annotated[Connection, Depends(database.get_db)],
+    user_data: Annotated[AuthUser, Depends(login_required)],
+    dem: UploadFile = File(None),
+):
+    """Create a project in  database."""
     project_id = await project_schemas.DbProject.create(db, project_info, user_data.id)
-    return {"message": f"Project successfully created ({project_id})"}
-=======
-    dem: UploadFile = File(None),
-    db: Database = Depends(database.get_db),
-    user_data: AuthUser = Depends(login_required),
-):
-    """Create a project in  database."""
-    author_id = user_data.id
-    project_id = await project_crud.create_project_with_project_info(
-        db, author_id, project_info
-    )
 
     # Upload DEM to S3
     dem_url = await project_crud.upload_dem_to_s3(project_id, dem) if dem else None
@@ -81,7 +69,6 @@
             status_code=HTTPStatus.BAD_REQUEST, detail="Project creation failed"
         )
     return {"message": "Project successfully created", "project_id": project_id}
->>>>>>> abfb9e4a
 
 
 @router.post("/{project_id}/upload-task-boundaries", tags=["Projects"])
