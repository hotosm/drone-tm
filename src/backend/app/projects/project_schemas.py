import json
<<<<<<< HEAD
import uuid
from typing import Annotated, Optional, List, Any
from datetime import datetime, date
import geojson
from loguru import logger as log
from pydantic import BaseModel, computed_field, Field
from pydantic.functional_validators import AfterValidator
from pydantic.functional_serializers import PlainSerializer
from geojson_pydantic import Feature, FeatureCollection, Polygon, Point
from fastapi import HTTPException
from psycopg import Connection
from psycopg.rows import class_row
from slugify import slugify
from pydantic import model_validator
from app.models.enums import FinalOutput, ProjectVisibility, State
from app.models.enums import (
    IntEnum,
    ProjectStatus,
    HTTPStatus,
)
=======
from pydantic import BaseModel, computed_field, Field, model_validator
from typing import Any, Optional, Union, List
from geojson_pydantic import Feature, FeatureCollection, Polygon
from app.models.enums import FinalOutput, ProjectVisibility
from shapely import wkb
from datetime import date
>>>>>>> 168e14ec
from app.utils import (
    merge_multipolygon,
)
from psycopg.rows import dict_row


def validate_geojson(
    value: FeatureCollection | Feature | Polygon,
) -> geojson.FeatureCollection:
    """Convert the upload GeoJSON to standardised FeatureCollection."""
    if value:
        return merge_multipolygon(value.model_dump())
    else:
        return None


def enum_to_str(value: IntEnum) -> str:
    """Get the string value of the enum for db insert."""
    return value.name


class ProjectIn(BaseModel):
    """Upload new project."""

    name: str
    description: str
    per_task_instructions: Optional[str] = None
    task_split_dimension: Optional[int] = None
    gsd_cm_px: Optional[float] = None
    altitude_from_ground: Optional[float] = None
    front_overlap: Optional[float] = None
    side_overlap: Optional[float] = None
    is_terrain_follow: bool = False
    outline: Annotated[
        FeatureCollection | Feature | Polygon, AfterValidator(validate_geojson)
    ]
    no_fly_zones: Annotated[
        Optional[FeatureCollection | Feature | Polygon],
        AfterValidator(validate_geojson),
    ] = None
    output_orthophoto_url: Optional[str] = None
    output_pointcloud_url: Optional[str] = None
    output_raw_url: Optional[str] = None
    deadline_at: Optional[date] = None
    visibility: Annotated[ProjectVisibility | str, PlainSerializer(enum_to_str)] = (
        ProjectVisibility.PUBLIC
    )
    status: Annotated[ProjectStatus | str, PlainSerializer(enum_to_str)] = (
        ProjectStatus.PUBLISHED
    )
    final_output: List[FinalOutput] = Field(
        ...,
        example=[
            "ORTHOPHOTO_2D",
            "ORTHOPHOTO_3D",
            "DIGITAL_TERRAIN_MODEL",
            "DIGITAL_SURFACE_MODEL",
        ],
    )
    requires_approval_from_manager_for_locking: Optional[bool] = False
    front_overlap: Optional[float] = None
    side_overlap: Optional[float] = None

    @computed_field
    @property
    def slug(self) -> str:
        """
        Generate a unique slug based on the provided name.

        The slug is created by converting the given name into a URL-friendly format and appending
        the current date and time to ensure uniqueness. The date and time are formatted as
        "ddmmyyyyHHMM" to create a timestamp.

        Args:
            name (str): The name from which the slug will be generated.

        Returns:
            str: The generated slug, which includes the URL-friendly version of the name and
                a timestamp. If an error occurs during the generation, an empty string is returned.

        Raises:
            Exception: If an error occurs during the slug generation process.
        """
        try:
            slug = slugify(self.name)
            now = datetime.now()
            date_time_str = now.strftime("%d%m%Y%H%M")
            slug_with_date = f"{slug}-{date_time_str}"
            return slug_with_date
        except Exception as e:
            log.error(f"An error occurred while generating the slug: {e}")
            return ""

    @model_validator(mode="before")
    @classmethod
    def validate_to_json(cls, value):
        if isinstance(value, str):
            return cls(**json.loads(value))
        return value


class TaskOut(BaseModel):
    """Base project model."""

    id: uuid.UUID
    project_task_index: int
<<<<<<< HEAD
    outline: Polygon
    state: Optional[State] = None
    contributor: Optional[str] = None

=======
    outline: Any = Field(exclude=True)
    state: Optional[str] = None
    user_id: Optional[str] = None
    task_area: Optional[float] = None
    name: Optional[str] = None
>>>>>>> 168e14ec

class DbProject(BaseModel):
    """Project model for extracting from database."""

    id: uuid.UUID
    name: str
    slug: Optional[str] = None
    short_description: Optional[str]
    description: str
    per_task_instructions: Optional[str] = None
    organisation_id: Optional[int]
    outline: Polygon
    centroid: Optional[Point]
    no_fly_zones: Any = Field(exclude=True)
    task_count: int = 0
    tasks: Optional[list[TaskOut]] = []
    requires_approval_from_manager_for_locking: Optional[bool]
    author_id: Optional[str] = None
    front_overlap: Optional[float] = None
    side_overlap: Optional[float] = None
    gsd_cm_px: Optional[float] = None
    altitude_from_ground: Optional[float] = None
    is_terrain_follow: bool = False

    @staticmethod
    async def one(db: Connection, project_id: uuid.UUID):
        """Get a single project by it's ID, including tasks and task count."""
        async with db.cursor(row_factory=class_row(DbProject)) as cur:
            # NOTE to wrap Polygon geometry in Feature
            # jsonb_build_object(
            #     'type', 'Feature',
            #     'geometry', ST_AsGeoJSON(p.outline)::jsonb,
            #     'id', p.id::varchar,
            #     'properties', jsonb_build_object()
            # ) AS outline,
            await cur.execute(
                """
                SELECT
                    p.*,
                    ST_AsGeoJSON(p.outline)::jsonb AS outline,
                    ST_AsGeoJSON(p.centroid)::jsonb AS centroid,
                    COALESCE(JSON_AGG(t.*) FILTER (WHERE t.id IS NOT NULL), '[]'::json) AS tasks,
                    COUNT(t.id) AS task_count
                FROM
                    projects p
                LEFT JOIN
                    tasks t ON p.id = t.project_id
                WHERE
                    p.id = %(project_id)s
                GROUP BY
                    p.id;
                """,
                {"project_id": project_id},
            )
            project = await cur.fetchone()
            if not project:
                raise KeyError(f"Project {project_id} not found")

            return project

    async def all(
        db: Connection,
        skip: int = 0,
        limit: int = 100,
    ):
        """Get all projects."""
        async with db.cursor(row_factory=dict_row) as cur:
            await cur.execute(
                """
            SELECT id, slug, name, description, per_task_instructions, outline, requires_approval_from_manager_for_locking
            FROM projects
            ORDER BY created_at DESC
            OFFSET %(skip)s
            LIMIT %(limit)s
            """,
                {"skip": skip, "limit": limit},
            )
            db_projects = await cur.fetchall()
            return db_projects

    # @staticmethod
    # async def all(db: Connection, skip: int = 0, limit: int = 100):
    #     """Get all projects, including tasks and task count."""
    #     async with db.cursor(row_factory=class_row(DbProject)) as cur:
    #         await cur.execute(
    #             """
    #             SELECT
    #                 p.*,
    #                 ST_AsGeoJSON(p.outline)::jsonb AS outline,
    #                 ST_AsGeoJSON(p.centroid)::jsonb AS centroid,
    #                 COALESCE(JSON_AGG(t.*) FILTER (WHERE t.id IS NOT NULL), '[]'::json) AS tasks,
    #                 COUNT(t.id) AS task_count
    #             FROM
    #                 projects p
    #             LEFT JOIN
    #                 tasks t ON p.id = t.project_id
    #             GROUP BY
    #                 p.id
    #             ORDER BY
    #                 created_at DESC
    #             OFFSET %(skip)s
    #             LIMIT %(limit)s;
    #             """,
    #             {"skip": skip, "limit": limit},
    #         )
    #         projects = await cur.fetchall()

    #         if not projects:
    #             raise KeyError("No projects found")

    #         return projects

    @staticmethod
    async def create(db: Connection, project: ProjectIn, user_id: str) -> uuid.UUID:
        """Create a single project."""
        # NOTE we first check if a project with this name exists
        # It is easier to do this than complex upsert logic
        async with db.cursor() as cur:
            sql = """
                SELECT EXISTS (
                    SELECT 1
                    FROM projects
                    WHERE LOWER(name) = %(name)s
                )
            """
            await cur.execute(sql, {"name": project.name.lower()})
            project_exists = await cur.fetchone()
            if project_exists[0]:
                msg = f"Project name ({project.name}) already exists!"
                log.warning(f"User ({user_id}) failed project creation: {msg}")
                raise HTTPException(status_code=HTTPStatus.CONFLICT, detail=msg)
        # NOTE exclude_none is used over exclude_unset, or default value are not included
        model_dump = project.model_dump(
            exclude_none=True, exclude=["outline", "centroid"]
        )
        columns = ", ".join(model_dump.keys())
        value_placeholders = ", ".join(f"%({key})s" for key in model_dump.keys())
        sql = f"""
            INSERT INTO projects (
                id, author_id, outline, centroid, created_at, {columns}
            )
            VALUES (
                gen_random_uuid(),
                %(author_id)s,
                ST_GeomFromGeoJSON(%(outline)s),
                ST_Centroid(ST_GeomFromGeoJSON(%(outline)s)),
                NOW(),
                {value_placeholders}
            )
            RETURNING id;
        """
        # We only want the first geometry (they should be merged previously)
        outline_geometry = json.dumps(project.outline["features"][0]["geometry"])
        # Add required author_id and outline as json
        model_dump.update(
            {
                "author_id": user_id,
                "outline": outline_geometry,
            }
        )
        # Append no fly zones if they are present
        # FIXME they are merged to a single geom!
        if project.no_fly_zones:
            no_fly_geoms = json.dumps(project.no_fly_zones["features"][0]["geometry"])
            model_dump.update(
                {
                    "no_fly_zones": no_fly_geoms,
                }
            )

        async with db.cursor() as cur:
            await cur.execute(sql, model_dump)
            new_project_id = await cur.fetchone()

            if not new_project_id:
                msg = f"Unknown SQL error for data: {model_dump}"
                log.warning(f"User ({user_id}) failed project creation: {msg}")
                raise HTTPException(
                    status_code=HTTPStatus.INTERNAL_SERVER_ERROR, detail=msg
                )

            return new_project_id[0]

    @staticmethod
    async def delete(db: Connection, project_id: uuid.UUID) -> uuid.UUID:
        """Delete a single project."""
        sql = """
            WITH deleted_project AS (
                DELETE FROM projects
                WHERE id = %(project_id)s
                RETURNING id
            ), deleted_tasks AS (
                DELETE FROM tasks
                WHERE project_id = %(project_id)s
                RETURNING project_id
            ), deleted_task_events AS (
                DELETE FROM task_events
                WHERE project_id = %(project_id)s
                RETURNING project_id
            )
            SELECT id FROM deleted_project
        """

        async with db.cursor() as cur:
            await cur.execute(sql, {"project_id": project_id})
            deleted_project_id = await cur.fetchone()

            if not deleted_project_id:
                log.warning(f"Failed to delete project ({project_id})")
                raise HTTPException(status_code=HTTPStatus.NOT_FOUND)

            return deleted_project_id[0]


class ProjectOut(BaseModel):
    """Base project model."""

    id: uuid.UUID
    slug: Optional[str] = None
    name: str
    description: str
    per_task_instructions: Optional[str] = None
    requires_approval_from_manager_for_locking: Optional[bool] = None
    outline: Any = Field(exclude=True)
    requires_approval_from_manager_for_locking: bool
    task_count: int = 0
    tasks: Optional[list[TaskOut]] = []


class PresignedUrlRequest(BaseModel):
    project_id: uuid.UUID
    task_id: uuid.UUID
    image_name: List[str]
    expiry: int  # Expiry time in hours<|MERGE_RESOLUTION|>--- conflicted
+++ resolved
@@ -1,5 +1,4 @@
 import json
-<<<<<<< HEAD
 import uuid
 from typing import Annotated, Optional, List, Any
 from datetime import datetime, date
@@ -20,14 +19,6 @@
     ProjectStatus,
     HTTPStatus,
 )
-=======
-from pydantic import BaseModel, computed_field, Field, model_validator
-from typing import Any, Optional, Union, List
-from geojson_pydantic import Feature, FeatureCollection, Polygon
-from app.models.enums import FinalOutput, ProjectVisibility
-from shapely import wkb
-from datetime import date
->>>>>>> 168e14ec
 from app.utils import (
     merge_multipolygon,
 )
@@ -134,18 +125,11 @@
 
     id: uuid.UUID
     project_task_index: int
-<<<<<<< HEAD
-    outline: Polygon
-    state: Optional[State] = None
-    contributor: Optional[str] = None
-
-=======
     outline: Any = Field(exclude=True)
     state: Optional[str] = None
     user_id: Optional[str] = None
     task_area: Optional[float] = None
     name: Optional[str] = None
->>>>>>> 168e14ec
 
 class DbProject(BaseModel):
     """Project model for extracting from database."""
