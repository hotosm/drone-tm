"""Business logic for project images."""

import hashlib
import json
from io import BytesIO
from typing import Any, Optional
from uuid import UUID

from loguru import logger as log
from PIL import Image
from PIL.ExifTags import TAGS, GPSTAGS
from psycopg import Connection
from psycopg.rows import dict_row
from psycopg.types.json import Json

from app.images.image_schemas import ProjectImageCreate, ProjectImageOut
from app.models.enums import ImageStatus


<<<<<<< HEAD
def _convert_exif_value(value: Any) -> Any:
    """Convert EXIF values to JSON-serializable types.

    PIL's EXIF data contains special types like IFDRational, TiffImagePlugin.IFDRational
    which need to be converted to standard Python types for JSON serialization.
    """
    # Handle IFDRational (PIL's rational number type)
    if hasattr(value, 'numerator') and hasattr(value, 'denominator'):
        # Convert rational to float
        return float(value.numerator) / float(value.denominator) if value.denominator != 0 else 0.0

    # Handle bytes
    if isinstance(value, bytes):
        try:
            return value.decode('utf-8', errors='ignore')
        except:
            return str(value)

    # Handle tuples (convert to list for JSON)
    if isinstance(value, tuple):
        return [_convert_exif_value(item) for item in value]

    # Handle lists
    if isinstance(value, list):
        return [_convert_exif_value(item) for item in value]

    # Handle dicts
    if isinstance(value, dict):
        return {k: _convert_exif_value(v) for k, v in value.items()}

    # Handle other non-serializable types
    if not isinstance(value, (str, int, float, bool, type(None))):
        return str(value)

    return value


def extract_exif_data(image_bytes: bytes) -> tuple[Optional[dict[str, Any]], Optional[dict[str, float]]]:
=======
def extract_exif_data(
    image_bytes: bytes,
) -> tuple[Optional[dict[str, Any]], Optional[dict[str, float]]]:
>>>>>>> 17099fae
    """Extract EXIF data and GPS coordinates from image bytes.

    Args:
        image_bytes: Image file content as bytes

    Returns:
        Tuple of (exif_dict, location_dict)
        - exif_dict: All EXIF data as a dictionary
        - location_dict: GPS coordinates as {"lat": float, "lon": float} or None
    """
    try:
        image = Image.open(BytesIO(image_bytes))
        exif_data = image._getexif()

        if not exif_data:
            log.warning("No EXIF data found in image")
            return None, None

        # Convert EXIF data to readable format
        exif_dict = {}
        gps_info = {}

        for tag_id, value in exif_data.items():
            tag_name = TAGS.get(tag_id, tag_id)

            # Handle GPS data specially
            if tag_name == "GPSInfo":
                for gps_tag_id, gps_value in value.items():
                    gps_tag_name = GPSTAGS.get(gps_tag_id, gps_tag_id)
                    # Convert GPS values to JSON-serializable types
                    gps_info[gps_tag_name] = _convert_exif_value(gps_value)
            else:
<<<<<<< HEAD
                # Convert all EXIF values to JSON-serializable types
                exif_dict[tag_name] = _convert_exif_value(value)
=======
                # Convert bytes to string for JSON serialization
                if isinstance(value, bytes):
                    try:
                        value = value.decode("utf-8", errors="ignore")
                    except:
                        value = str(value)
                exif_dict[tag_name] = value
>>>>>>> 17099fae

        # Extract GPS coordinates
        location = None
        if gps_info:
            location = _parse_gps_coordinates(gps_info)

        # Add GPS info to EXIF dict
        if gps_info:
            exif_dict["GPSInfo"] = gps_info

        # Log EXIF data for debugging
        log.debug(f"Extracted EXIF data with {len(exif_dict)} tags")
        log.debug(f"EXIF sample: {list(exif_dict.keys())[:5]}")

        # Verify EXIF data is JSON-serializable
        try:
            json.dumps(exif_dict)
        except TypeError as e:
            log.error(f"EXIF data contains non-serializable types: {e}")
            log.error(f"Problematic EXIF keys: {exif_dict.keys()}")
            # Find the problematic field
            for key, value in exif_dict.items():
                try:
                    json.dumps({key: value})
                except TypeError:
                    log.error(f"Non-serializable field: {key} = {type(value)} {value}")
            raise

        return exif_dict, location

    except Exception as e:
        log.error(f"Error extracting EXIF data: {e}")
        return None, None


def _parse_gps_coordinates(gps_info: dict) -> Optional[dict[str, float]]:
    """Parse GPS coordinates from EXIF GPS info.

    Args:
        gps_info: GPS info dictionary from EXIF

    Returns:
        Dictionary with lat/lon or None
    """
    try:
        # Get latitude
        lat_ref = gps_info.get("GPSLatitudeRef")
        lat_data = gps_info.get("GPSLatitude")

        # Get longitude
        lon_ref = gps_info.get("GPSLongitudeRef")
        lon_data = gps_info.get("GPSLongitude")

        if not (lat_data and lon_data):
            return None

        # Convert to decimal degrees
        lat = _convert_to_degrees(lat_data)
        lon = _convert_to_degrees(lon_data)

        # Apply reference (N/S, E/W)
        if lat_ref == "S":
            lat = -lat
        if lon_ref == "W":
            lon = -lon

        return {"lat": lat, "lon": lon}

    except Exception as e:
        log.error(f"Error parsing GPS coordinates: {e}")
        return None


def _convert_to_degrees(value: tuple) -> float:
    """Convert GPS coordinates from degrees/minutes/seconds to decimal degrees.

    Args:
        value: Tuple of (degrees, minutes, seconds)

    Returns:
        Decimal degrees as float
    """
    degrees = float(value[0])
    minutes = float(value[1])
    seconds = float(value[2])

    return degrees + (minutes / 60.0) + (seconds / 3600.0)


def calculate_file_hash(file_content: bytes) -> str:
    """Calculate MD5 hash of file content.

    Args:
        file_content: File content as bytes

    Returns:
        MD5 hash as hex string
    """
    return hashlib.md5(file_content).hexdigest()


async def create_project_image(
    db: Connection, image_data: ProjectImageCreate
) -> ProjectImageOut:
    """Create a new project image record in the database.

    Args:
        db: Database connection
        image_data: Project image data to insert

    Returns:
        ProjectImageOut: The created project image record
    """
    # Convert location dict to PostGIS point if provided
    location_sql = "NULL"
    if image_data.location:
        lat = image_data.location.get("lat")
        lon = image_data.location.get("lon")
        if lat is not None and lon is not None:
            location_sql = f"ST_SetSRID(ST_MakePoint({lon}, {lat}), 4326)"

    sql = f"""
        INSERT INTO project_images (
            project_id, task_id, filename, s3_key, hash_md5,
            location, exif, uploaded_by, status
        ) VALUES (
            %(project_id)s, %(task_id)s, %(filename)s, %(s3_key)s, %(hash_md5)s,
            {location_sql}, %(exif)s, %(uploaded_by)s, %(status)s
        )
        RETURNING id, project_id, task_id, filename, s3_key, hash_md5,
                  ST_AsGeoJSON(location)::json as location, exif, uploaded_by,
                  uploaded_at, classified_at, status, duplicate_of
    """

    async with db.cursor(row_factory=dict_row) as cur:
        await cur.execute(
            sql,
            {
                "project_id": str(image_data.project_id),
                "task_id": str(image_data.task_id) if image_data.task_id else None,
                "filename": image_data.filename,
                "s3_key": image_data.s3_key,
                "hash_md5": image_data.hash_md5,
                "exif": Json(image_data.exif) if image_data.exif else None,
                "uploaded_by": str(image_data.uploaded_by),
                "status": image_data.status.value,
            },
        )
        result = await cur.fetchone()

    log.info(f"Created project image record: {result['id']}")
    return ProjectImageOut(**result)


async def check_duplicate_image(
    db: Connection, project_id: UUID, hash_md5: str
) -> Optional[UUID]:
    """Check if an image with the same hash already exists in the project.

    Args:
        db: Database connection
        project_id: Project ID to check within
        hash_md5: MD5 hash of the image

    Returns:
        UUID of the duplicate image if found, None otherwise
    """
    sql = f"""
        SELECT id FROM project_images
        WHERE project_id = %(project_id)s
        AND hash_md5 = %(hash_md5)s
        LIMIT 1
    """

    async with db.cursor(row_factory=dict_row) as cur:
        await cur.execute(sql, {"project_id": str(project_id), "hash_md5": hash_md5})
        result = await cur.fetchone()

    return result["id"] if result else None


async def mark_image_as_duplicate(
    db: Connection, image_id: UUID, duplicate_of: UUID
) -> None:
    """Mark an image as a duplicate of another image.

    Args:
        db: Database connection
        image_id: ID of the image to mark as duplicate
        duplicate_of: ID of the original image
    """
    sql = f"""
        UPDATE project_images
        SET status = %(status)s, duplicate_of = %(duplicate_of)s
        WHERE id = %(image_id)s
    """

    async with db.cursor() as cur:
        await cur.execute(
            sql,
            {
                "status": ImageStatus.DUPLICATE.value,
                "duplicate_of": str(duplicate_of),
                "image_id": str(image_id),
            },
        )

    log.info(f"Marked image {image_id} as duplicate of {duplicate_of}")


async def get_images_by_project(
    db: Connection, project_id: UUID, status: Optional[ImageStatus] = None
) -> list[ProjectImageOut]:
    """Get all images for a project, optionally filtered by status.

    Args:
        db: Database connection
        project_id: Project ID
        status: Optional status filter

    Returns:
        List of project images
    """
    status_filter = ""
    params = {"project_id": str(project_id)}

    if status:
        status_filter = " AND status = %(status)s"
        params["status"] = status.value

    sql = f"""
        SELECT id, project_id, task_id, filename, s3_key, hash_md5,
               ST_AsGeoJSON(location)::json as location, exif, uploaded_by,
               uploaded_at, classified_at, status, duplicate_of
        FROM project_images
        WHERE project_id = %(project_id)s{status_filter}
        ORDER BY uploaded_at DESC
    """

    async with db.cursor(row_factory=dict_row) as cur:
        await cur.execute(sql, params)
        results = await cur.fetchall()

    return [ProjectImageOut(**row) for row in results]<|MERGE_RESOLUTION|>--- conflicted
+++ resolved
@@ -17,7 +17,6 @@
 from app.models.enums import ImageStatus
 
 
-<<<<<<< HEAD
 def _convert_exif_value(value: Any) -> Any:
     """Convert EXIF values to JSON-serializable types.
 
@@ -55,12 +54,9 @@
     return value
 
 
-def extract_exif_data(image_bytes: bytes) -> tuple[Optional[dict[str, Any]], Optional[dict[str, float]]]:
-=======
 def extract_exif_data(
     image_bytes: bytes,
 ) -> tuple[Optional[dict[str, Any]], Optional[dict[str, float]]]:
->>>>>>> 17099fae
     """Extract EXIF data and GPS coordinates from image bytes.
 
     Args:
@@ -93,18 +89,8 @@
                     # Convert GPS values to JSON-serializable types
                     gps_info[gps_tag_name] = _convert_exif_value(gps_value)
             else:
-<<<<<<< HEAD
                 # Convert all EXIF values to JSON-serializable types
                 exif_dict[tag_name] = _convert_exif_value(value)
-=======
-                # Convert bytes to string for JSON serialization
-                if isinstance(value, bytes):
-                    try:
-                        value = value.decode("utf-8", errors="ignore")
-                    except:
-                        value = str(value)
-                exif_dict[tag_name] = value
->>>>>>> 17099fae
 
         # Extract GPS coordinates
         location = None
