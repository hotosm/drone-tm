--- conflicted
+++ resolved
@@ -21,41 +21,32 @@
 
     PostgreSQL's JSONB type cannot store null characters (\\u0000).
     """
-<<<<<<< HEAD
     # Remove null characters which PostgreSQL JSONB cannot handle
     return s.replace("\x00", "").replace("\u0000", "")
-=======
-    # Handle IFDRational (PIL's rational number type)
-    if hasattr(value, "numerator") and hasattr(value, "denominator"):
-        # Convert rational to float
-        return (
-            float(value.numerator) / float(value.denominator)
-            if value.denominator != 0
-            else 0.0
-        )
-
-    # Handle bytes
+
+
+def _sanitize_exif_value(value: Any) -> Any:
+    """Recursively sanitize EXIF values for PostgreSQL JSONB storage.
+
+    Removes null characters from strings and handles nested structures.
+    """
+    if isinstance(value, str):
+        return _sanitize_string(value)
     if isinstance(value, bytes):
         try:
             return value.decode("utf-8", errors="ignore")
         except Exception:
             return str(value)
->>>>>>> 27b1e521
-
-
-def _sanitize_exif_value(value: Any) -> Any:
-    """Recursively sanitize EXIF values for PostgreSQL JSONB storage.
-
-    Removes null characters from strings and handles nested structures.
-    """
-    if isinstance(value, str):
-        return _sanitize_string(value)
-    if isinstance(value, bytes):
-        try:
-            decoded = value.decode("utf-8", errors="ignore")
-            return _sanitize_string(decoded)
-        except (UnicodeDecodeError, AttributeError):
-            return _sanitize_string(str(value))
+
+    # Handle tuples (convert to list for JSON)
+    if isinstance(value, tuple):
+        return [_convert_exif_value(item) for item in value]
+
+    # Handle lists
+    if isinstance(value, list):
+        return [_convert_exif_value(item) for item in value]
+
+    # Handle dicts
     if isinstance(value, dict):
         return {k: _sanitize_exif_value(v) for k, v in value.items()}
     if isinstance(value, list):
