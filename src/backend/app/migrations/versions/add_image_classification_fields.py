"""add image classification fields

Revision ID: add_image_classification
Revises: 001_project_images
Create Date: 2025-01-06

"""

from alembic import op
import sqlalchemy as sa
from sqlalchemy.dialects import postgresql

<<<<<<< HEAD
revision = 'add_image_classification'
down_revision = '7389d0d528c3'
=======
revision = "add_image_classification"
down_revision = "001_project_images"
>>>>>>> 84256a69
branch_labels = None
depends_on = None


def upgrade():
    connection = op.get_bind()

    # Check if batch_id column exists
    batch_id_exists = connection.execute(
        sa.text("""
        SELECT EXISTS (
            SELECT 1 FROM information_schema.columns
            WHERE table_name = 'project_images'
            AND column_name = 'batch_id'
        )
    """)
    ).scalar()

    if not batch_id_exists:
        op.add_column(
            "project_images",
            sa.Column("batch_id", postgresql.UUID(as_uuid=True), nullable=True),
        )

    # Check if rejection_reason column exists
    rejection_reason_exists = connection.execute(
        sa.text("""
        SELECT EXISTS (
            SELECT 1 FROM information_schema.columns
            WHERE table_name = 'project_images'
            AND column_name = 'rejection_reason'
        )
    """)
    ).scalar()

    if not rejection_reason_exists:
        op.add_column(
            "project_images", sa.Column("rejection_reason", sa.Text(), nullable=True)
        )

    # Check if sharpness_score column exists
    sharpness_score_exists = connection.execute(
        sa.text("""
        SELECT EXISTS (
            SELECT 1 FROM information_schema.columns
            WHERE table_name = 'project_images'
            AND column_name = 'sharpness_score'
        )
    """)
    ).scalar()

    if not sharpness_score_exists:
        op.add_column(
            "project_images", sa.Column("sharpness_score", sa.Float(), nullable=True)
        )

    # Create indexes if they don't exist
    op.execute(
        "CREATE INDEX IF NOT EXISTS idx_project_images_batch_id ON project_images (batch_id)"
    )
    op.execute(
        "CREATE INDEX IF NOT EXISTS idx_project_images_batch_status ON project_images (batch_id, status)"
    )

    # Check if we need to update the enum
    # Get current enum type name
    enum_type_name = connection.execute(
        sa.text("""
        SELECT t.typname
        FROM pg_type t
        JOIN pg_class c ON c.reltype = t.oid
        WHERE c.relname = 'project_images'
        AND EXISTS (
            SELECT 1 FROM pg_attribute a
            WHERE a.attrelid = c.oid
            AND a.attname = 'status'
            AND a.atttypid = t.oid
        )
        UNION
        SELECT t.typname
        FROM pg_type t
        JOIN pg_attribute a ON a.atttypid = t.oid
        JOIN pg_class c ON a.attrelid = c.oid
        WHERE c.relname = 'project_images'
        AND a.attname = 'status'
        LIMIT 1
    """)
    ).scalar()

    # Check if 'uploaded' value exists in the enum
    uploaded_exists = connection.execute(
        sa.text("""
        SELECT EXISTS (
            SELECT 1 FROM pg_enum e
            JOIN pg_type t ON e.enumtypid = t.oid
            WHERE t.typname IN ('imagestatus', 'image_status')
            AND e.enumlabel = 'uploaded'
        )
    """)
    ).scalar()

    if not uploaded_exists:
        # Need to recreate the enum with new values
        # First, drop the default
        op.execute("ALTER TABLE project_images ALTER COLUMN status DROP DEFAULT")

        # Rename old enum and create new one
        op.execute(f"ALTER TYPE {enum_type_name} RENAME TO {enum_type_name}_old")
        op.execute("""
            CREATE TYPE imagestatus AS ENUM (
                'staged',
                'uploaded',
                'classifying',
                'assigned',
                'rejected',
                'unmatched',
                'invalid_exif',
                'duplicate'
            )
        """)

        # Convert column to new type
        op.execute("""
            ALTER TABLE project_images
            ALTER COLUMN status TYPE imagestatus
            USING CASE status::text
                WHEN 'classified' THEN 'assigned'::imagestatus
                ELSE status::text::imagestatus
            END
        """)

        # Drop old enum and restore default
        op.execute(f"DROP TYPE {enum_type_name}_old")
        op.execute(
            "ALTER TABLE project_images ALTER COLUMN status SET DEFAULT 'staged'::imagestatus"
        )


def downgrade():
    op.drop_index("idx_project_images_batch_status", table_name="project_images")
    op.drop_index("idx_project_images_batch_id", table_name="project_images")
    op.drop_column("project_images", "sharpness_score")
    op.drop_column("project_images", "rejection_reason")
    op.drop_column("project_images", "batch_id")

    op.execute("ALTER TYPE imagestatus RENAME TO imagestatus_new")
    op.execute("""
        CREATE TYPE imagestatus AS ENUM (
            'staged',
            'classified',
            'invalid_exif',
            'unmatched',
            'duplicate'
        )
    """)
    op.execute("""
        ALTER TABLE project_images
        ALTER COLUMN status TYPE imagestatus
        USING CASE status::text
            WHEN 'uploaded' THEN 'staged'::imagestatus
            WHEN 'assigned' THEN 'classified'::imagestatus
            WHEN 'classifying' THEN 'staged'::imagestatus
            WHEN 'rejected' THEN 'staged'::imagestatus
            ELSE status::text::imagestatus
        END
    """)
    op.execute("DROP TYPE imagestatus_new")

    op.alter_column(
        "project_images",
        "status",
        existing_type=postgresql.ENUM(
            "staged",
            "classified",
            "invalid_exif",
            "unmatched",
            "duplicate",
            name="imagestatus",
        ),
        nullable=False,
        server_default="staged",
    )<|MERGE_RESOLUTION|>--- conflicted
+++ resolved
@@ -10,13 +10,8 @@
 import sqlalchemy as sa
 from sqlalchemy.dialects import postgresql
 
-<<<<<<< HEAD
 revision = 'add_image_classification'
 down_revision = '7389d0d528c3'
-=======
-revision = "add_image_classification"
-down_revision = "001_project_images"
->>>>>>> 84256a69
 branch_labels = None
 depends_on = None
 
