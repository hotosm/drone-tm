import asyncio
import io
from typing import Any, Dict, Optional, Tuple
from uuid import UUID

from arq import ArqRedis, create_pool
from arq.connections import RedisSettings, log_redis_info
from fastapi import HTTPException
from loguru import logger as log
<<<<<<< HEAD
from PIL import Image
from psycopg.rows import dict_row
=======
>>>>>>> 8ba45ca3

from app.config import settings
from app.db.database import get_db_connection_pool
from app.images.image_logic import (
    calculate_file_hash,
    check_duplicate_image,
    create_project_image,
    extract_exif_data,
    mark_image_as_duplicate,
)
from app.images.image_schemas import ProjectImageCreate, ProjectImageOut
from app.models.enums import HTTPStatus, ImageStatus
from app.projects.project_logic import process_all_drone_images, process_drone_images
from app.s3 import async_get_obj_from_bucket, s3_client
from app.projects.image_classification import ImageClassifier


THUMBNAIL_SIZE = (200, 200)


async def startup(ctx: Dict[Any, Any]) -> None:
    """Initialize ARQ resources including database pool"""
    log.info("Starting ARQ worker")

    # Initialize Redis
    ctx["redis"] = await create_pool(RedisSettings.from_dsn(settings.REDIS_DSN))
    await log_redis_info(ctx["redis"], log.info)

    # Initialize Database pool
    ctx["db_pool"] = await get_db_connection_pool()
    log.info("Database pool initialized")


async def shutdown(ctx: Dict[Any, Any]) -> None:
    """Cleanup ARQ resources"""
    log.info("Shutting down ARQ worker")

    # Close Redis
    if redis := ctx.get("redis"):
        await redis.close()
        log.info("Redis connection closed")

    # Close database pool
    if db_pool := ctx.get("db_pool"):
        await db_pool.close()
        log.info("Database connection pool closed")


def generate_thumbnail(
    image_bytes: bytes, size: Tuple[int, int] = THUMBNAIL_SIZE
) -> bytes:
    """Generate thumbnail from image bytes.

    Args:
        image_bytes: Original image bytes
        size: Thumbnail size (width, height), defaults to 200x200

    Returns:
        Thumbnail image bytes in JPEG format

    Raises:
        ValueError: If image cannot be decoded
    """
    try:
        # Open image from bytes
        image = Image.open(io.BytesIO(image_bytes))

        # Convert RGBA to RGB if necessary (for PNG with transparency)
        if image.mode in ("RGBA", "LA", "P"):
            background = Image.new("RGB", image.size, (255, 255, 255))
            if image.mode == "P":
                image = image.convert("RGBA")
            background.paste(
                image,
                mask=image.split()[-1] if image.mode in ("RGBA", "LA") else None,
            )
            image = background

        # Generate thumbnail maintaining aspect ratio
        image.thumbnail(size, Image.Resampling.LANCZOS)

        # Save to bytes
        output = io.BytesIO()
        image.save(output, format="JPEG", quality=85, optimize=True)
        output.seek(0)

        return output.getvalue()

    except Exception as e:
        log.error(f"Error generating thumbnail: {e}")
        raise ValueError(f"Failed to generate thumbnail: {e}") from e


async def sleep_task(ctx: Dict[Any, Any]) -> Dict[str, str]:
    """Test task to sleep for 1 minute"""
    job_id = ctx.get("job_id", "unknown")
    log.info(f"Starting sleep_task (Job ID: {job_id})")

    try:
        await asyncio.sleep(60)
        log.info(f"Completed sleep_task (Job ID: {job_id})")
        return {"message": "Slept for 1 minute", "job_id": job_id}
    except Exception as e:
        log.error(f"Error in sleep_task (Job ID: {job_id}): {str(e)}")
        raise


async def count_project_tasks(ctx: Dict[Any, Any], project_id: str) -> Dict[str, Any]:
    """Example task that counts tasks for a given project"""
    job_id = ctx.get("job_id", "unknown")
    log.info(f"Starting count_project_tasks (Job ID: {job_id})")

    try:
        pool = ctx["db_pool"]
        async with pool.connection() as conn:
            async with conn.cursor() as cur:
                await cur.execute(
                    "SELECT COUNT(*) FROM tasks WHERE project_id = %s", (project_id,)
                )
                count = (await cur.fetchone())[0]
                log.info(f"count = {count}")
                return {"count": count}

    except Exception as e:
        log.error(f"Error in count_project_tasks (Job ID: {job_id}): {str(e)}")
        raise


async def _save_image_record(
    db,
    project_id: str,
    filename: str,
    file_key: str,
    file_hash: str,
    uploaded_by: str,
    exif_dict: Optional[dict] = None,
    location: Optional[dict] = None,
    status: ImageStatus = ImageStatus.STAGED,
    batch_id: Optional[str] = None,
    thumbnail_url: Optional[str] = None,
) -> ProjectImageOut:
    """Save image record to database.

    Args:
        db: Database connection
        project_id: Project UUID
        filename: Original filename
        file_key: S3 key
        file_hash: MD5 hash
        uploaded_by: User ID
        exif_dict: EXIF data (optional)
        location: GPS location (optional)
        status: Image status (STAGED, INVALID_EXIF, etc.)
        batch_id: Batch UUID for grouping uploads (optional)
        thumbnail_url: S3 key for thumbnail (optional)

    Returns:
        ProjectImageOut: Saved image record
    """
    image_data = ProjectImageCreate(
        project_id=UUID(project_id),
        filename=filename,
        s3_key=file_key,
        hash_md5=file_hash,
        location=location,
        exif=exif_dict,
        uploaded_by=uploaded_by,
        status=status,
        batch_id=UUID(batch_id) if batch_id else None,
        thumbnail_url=thumbnail_url,
    )

    image_record = await create_project_image(db, image_data)
    await db.commit()

    log.info(
        f"Saved: {filename} | Status: {status} | "
        f"GPS: {location is not None} | EXIF: {exif_dict is not None} | "
        f"BatchID: {batch_id}"
    )

    return image_record


async def process_uploaded_image(
    ctx: Dict[Any, Any],
    project_id: str,
    file_key: str,
    filename: str,
    uploaded_by: str,
    batch_id: Optional[str] = None,
) -> Dict[str, Any]:
    """Background task to process uploaded image: extract EXIF, calculate hash, save to DB.

    This function ALWAYS saves the image record, even if EXIF extraction fails,
    so that all uploaded images can be reviewed during the classification phase.

    Args:
        ctx: ARQ context
        project_id: UUID of the project
        file_key: S3 key of the uploaded file
        filename: Original filename
        uploaded_by: User ID who uploaded

    Returns:
        dict: Processing result with image_id and status
    """
    job_id = ctx.get("job_id", "unknown")
    log.info(
        f"Starting process_uploaded_image (Job ID: {job_id}): {filename} | "
        f"BatchID received: {batch_id}"
    )

    try:
        # Get database connection from pool
        db_pool = ctx.get("db_pool")
        if not db_pool:
            raise Exception("Database pool not initialized")

        async with db_pool.connection() as db:
            log.info(f"Downloading file from S3: {file_key}")
            file_obj = await async_get_obj_from_bucket(
                settings.S3_BUCKET_NAME, file_key
            )
            file_content = file_obj.read()

            log.info(f"Calculating hash for: {filename}")
            file_hash = calculate_file_hash(file_content)

            # Step 2: Check for duplicates
            duplicate_of_id = await check_duplicate_image(
                db, UUID(project_id), file_hash
            )
            if duplicate_of_id:
                log.info(f"Duplicate detected: {file_hash} -> {duplicate_of_id}")
                # Create a new record marked as duplicate (so it shows in batch)
                image_record = await _save_image_record(
                    db=db,
                    project_id=project_id,
                    filename=filename,
                    file_key=file_key,
                    file_hash=file_hash,
                    uploaded_by=uploaded_by,
                    exif_dict=None,
                    location=None,
                    status=ImageStatus.DUPLICATE,
                    batch_id=batch_id,
                )
                # Mark with reference to original
                await mark_image_as_duplicate(db, image_record.id, duplicate_of_id)

                return {
                    "image_id": str(image_record.id),
                    "status": ImageStatus.DUPLICATE.value,
                    "has_gps": False,
                    "is_duplicate": True,
                    "duplicate_of": str(duplicate_of_id),
                    "message": "Duplicate image detected",
                }

            # Step 3: Extract EXIF (try-catch to handle failures gracefully)
            exif_dict = None
            location = None

            try:
                log.info(f"Extracting EXIF from: {filename}")
                exif_dict, location = extract_exif_data(file_content)

                if exif_dict:
                    log.info(
                        f" EXIF: {len(exif_dict)} tags | GPS: {location is not None}"
                    )
                    log.debug(f"EXIF tags: {list(exif_dict.keys())[:10]}")
                else:
                    log.warning(f"No EXIF data in: {filename}")

            except Exception as exif_error:
                log.error(f"EXIF extraction failed for {filename}: {exif_error}")

            # Step 4: Generate and upload thumbnail
            thumbnail_s3_key = None
            try:
                log.info(f"Generating thumbnail for: {filename}")
                # Generate thumbnail (run in threadpool since PIL is CPU-bound)
                thumbnail_bytes = await asyncio.to_thread(
                    generate_thumbnail, file_content
                )

                # Create thumbnail S3 key (store in thumbnails/ subdirectory)
                thumbnail_s3_key = file_key.replace("/images/", "/thumbnails/", 1)
                if "/images/" not in file_key:
                    # Fallback: add thumb_ prefix
                    parts = file_key.rsplit("/", 1)
                    thumbnail_s3_key = f"{parts[0]}/thumb_{parts[1]}" if len(parts) > 1 else f"thumb_{file_key}"

                # Upload thumbnail to S3
                log.info(f"Uploading thumbnail to S3: {thumbnail_s3_key}")
                client = s3_client()
                thumbnail_s3_key = thumbnail_s3_key.lstrip("/")
                client.put_object(
                    settings.S3_BUCKET_NAME,
                    thumbnail_s3_key,
                    io.BytesIO(thumbnail_bytes),
                    len(thumbnail_bytes),
                    content_type="image/jpeg",
                )

                log.info(f"Thumbnail generated and uploaded: {thumbnail_s3_key}")

            except Exception as thumb_error:
                log.warning(f"Failed to generate/upload thumbnail for {filename}: {thumb_error}")
                # Continue even if thumbnail generation fails
                thumbnail_s3_key = None

            # Step 5: Determine status
            status = ImageStatus.STAGED if exif_dict else ImageStatus.INVALID_EXIF

            # Step 6: Save image record (ALWAYS save, even if EXIF/thumbnail failed)
            image_record = await _save_image_record(
                db=db,
                project_id=project_id,
                filename=filename,
                file_key=file_key,
                file_hash=file_hash,
                uploaded_by=uploaded_by,
                exif_dict=exif_dict,
                location=location,
                status=status,
                batch_id=batch_id,
                thumbnail_url=thumbnail_s3_key,
            )

            log.info(
                f"Completed (Job: {job_id}): "
                f"ID={image_record.id} | Status={status} | "
                f"EXIF={'Yes' if exif_dict else 'No'} | GPS={'Yes' if location else 'No'}"
            )

            return {
                "image_id": str(image_record.id),
                "status": image_record.status,
                "has_gps": location is not None,
                "is_duplicate": False,
            }

    except Exception as e:
        log.error(f"Failed (Job: {job_id}): {str(e)}")
        raise


async def classify_image_batch(
    ctx: Dict[Any, Any],
    project_id: str,
    batch_id: str,
) -> Dict:
    job_id = ctx.get("job_id", "unknown")
    log.info(f"Starting batch classification job {job_id} for batch {batch_id}")

    db_pool = ctx.get("db_pool")
    if not db_pool:
        raise RuntimeError("Database pool not initialized in ARQ context")

    try:
        async with db_pool.connection() as conn:
            result = await ImageClassifier.classify_batch(
                conn,
                UUID(batch_id),
                UUID(project_id),
            )

            log.info(
                f"Batch classification complete: "
                f"Total={result['total']}, Assigned={result['assigned']}, "
                f"Rejected={result['rejected']}, Unmatched={result['unmatched']}"
            )

            return result

    except Exception as e:
        log.error(f"Batch classification failed: {str(e)}")
        raise


class WorkerSettings:
    """ARQ worker configuration"""

    redis_settings = RedisSettings.from_dsn(settings.REDIS_DSN)
    functions = [
        sleep_task,
        count_project_tasks,
        process_drone_images,
        process_all_drone_images,
        process_uploaded_image,
        classify_image_batch,
    ]

    queue_name = "default_queue"
    max_jobs = 20
    job_timeout = 86400  # 24 hours
    max_tries = 3
    health_check_interval = 300  # 5 minutes
    on_startup = startup
    on_shutdown = shutdown


async def get_redis_pool() -> ArqRedis:
    """Redis connection dependency"""
    try:
        return await create_pool(RedisSettings.from_dsn(settings.REDIS_DSN))
    except Exception as e:
        log.error(f"Redis connection failed: {str(e)}")
        raise HTTPException(
            status_code=HTTPStatus.INTERNAL_SERVER_ERROR,
            detail="Background worker unavailable",
        ) from e<|MERGE_RESOLUTION|>--- conflicted
+++ resolved
@@ -7,11 +7,7 @@
 from arq.connections import RedisSettings, log_redis_info
 from fastapi import HTTPException
 from loguru import logger as log
-<<<<<<< HEAD
 from PIL import Image
-from psycopg.rows import dict_row
-=======
->>>>>>> 8ba45ca3
 
 from app.config import settings
 from app.db.database import get_db_connection_pool
