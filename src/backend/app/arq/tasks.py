--- conflicted
+++ resolved
@@ -1,21 +1,13 @@
 import asyncio
-<<<<<<< HEAD
 import io
 from typing import Any, Dict, Optional, Tuple
-=======
-from typing import Any, Dict, Optional
->>>>>>> c99ed66f
 from uuid import UUID
 
 from arq import ArqRedis, create_pool
 from arq.connections import RedisSettings, log_redis_info
 from fastapi import HTTPException
 from loguru import logger as log
-<<<<<<< HEAD
 from PIL import Image
-=======
-from psycopg.rows import dict_row
->>>>>>> c99ed66f
 
 from app.config import settings
 from app.db.database import get_db_connection_pool
@@ -23,24 +15,16 @@
     calculate_file_hash,
     check_duplicate_image,
     create_project_image,
-    extract_exif_data,
-<<<<<<< HEAD
     mark_image_as_duplicate,
-=======
->>>>>>> c99ed66f
 )
 from app.images.image_schemas import ProjectImageCreate, ProjectImageOut
 from app.models.enums import HTTPStatus, ImageStatus
 from app.projects.project_logic import process_all_drone_images, process_drone_images
-<<<<<<< HEAD
 from app.s3 import async_get_obj_from_bucket, s3_client
 from app.projects.image_classification import ImageClassifier
 
 
 THUMBNAIL_SIZE = (200, 200)
-=======
-from app.s3 import get_obj_from_bucket
->>>>>>> c99ed66f
 
 
 async def startup(ctx: Dict[Any, Any]) -> None:
@@ -161,11 +145,8 @@
     exif_dict: Optional[dict] = None,
     location: Optional[dict] = None,
     status: ImageStatus = ImageStatus.STAGED,
-<<<<<<< HEAD
     batch_id: Optional[str] = None,
     thumbnail_url: Optional[str] = None,
-=======
->>>>>>> c99ed66f
 ) -> ProjectImageOut:
     """Save image record to database.
 
@@ -179,11 +160,8 @@
         exif_dict: EXIF data (optional)
         location: GPS location (optional)
         status: Image status (STAGED, INVALID_EXIF, etc.)
-<<<<<<< HEAD
         batch_id: Batch UUID for grouping uploads (optional)
         thumbnail_url: S3 key for thumbnail (optional)
-=======
->>>>>>> c99ed66f
 
     Returns:
         ProjectImageOut: Saved image record
@@ -197,11 +175,8 @@
         exif=exif_dict,
         uploaded_by=uploaded_by,
         status=status,
-<<<<<<< HEAD
         batch_id=UUID(batch_id) if batch_id else None,
         thumbnail_url=thumbnail_url,
-=======
->>>>>>> c99ed66f
     )
 
     image_record = await create_project_image(db, image_data)
@@ -209,12 +184,8 @@
 
     log.info(
         f"Saved: {filename} | Status: {status} | "
-<<<<<<< HEAD
         f"GPS: {location is not None} | EXIF: {exif_dict is not None} | "
         f"BatchID: {batch_id}"
-=======
-        f"GPS: {location is not None} | EXIF: {exif_dict is not None}"
->>>>>>> c99ed66f
     )
 
     return image_record
@@ -226,10 +197,7 @@
     file_key: str,
     filename: str,
     uploaded_by: str,
-<<<<<<< HEAD
     batch_id: Optional[str] = None,
-=======
->>>>>>> c99ed66f
 ) -> Dict[str, Any]:
     """Background task to process uploaded image: extract EXIF, calculate hash, save to DB.
 
@@ -247,14 +215,10 @@
         dict: Processing result with image_id and status
     """
     job_id = ctx.get("job_id", "unknown")
-<<<<<<< HEAD
     log.info(
         f"Starting process_uploaded_image (Job ID: {job_id}): {filename} | "
         f"BatchID received: {batch_id}"
     )
-=======
-    log.info(f"Starting process_uploaded_image (Job ID: {job_id}): {filename}")
->>>>>>> c99ed66f
 
     try:
         # Get database connection from pool
@@ -264,19 +228,14 @@
 
         async with db_pool.connection() as db:
             log.info(f"Downloading file from S3: {file_key}")
-<<<<<<< HEAD
             file_obj = await async_get_obj_from_bucket(
                 settings.S3_BUCKET_NAME, file_key
             )
-=======
-            file_obj = get_obj_from_bucket(settings.S3_BUCKET_NAME, file_key)
->>>>>>> c99ed66f
             file_content = file_obj.read()
 
             log.info(f"Calculating hash for: {filename}")
             file_hash = calculate_file_hash(file_content)
 
-<<<<<<< HEAD
             # Step 2: Check for duplicates
             duplicate_of_id = await check_duplicate_image(
                 db, UUID(project_id), file_hash
@@ -306,23 +265,6 @@
                     "is_duplicate": True,
                     "duplicate_of": str(duplicate_of_id),
                     "message": "Duplicate image detected",
-=======
-            # Step 2: Check for duplicates (idempotent behavior)
-            duplicate_id = await check_duplicate_image(db, UUID(project_id), file_hash)
-            if duplicate_id:
-                log.info(f"Duplicate detected: {file_hash} -> {duplicate_id}")
-                sql = "SELECT * FROM project_images WHERE id = %(id)s"
-                async with db.cursor(row_factory=dict_row) as cur:
-                    await cur.execute(sql, {"id": str(duplicate_id)})
-                    existing_record = await cur.fetchone()
-
-                return {
-                    "image_id": str(duplicate_id),
-                    "status": existing_record["status"],
-                    "has_gps": existing_record["location"] is not None,
-                    "is_duplicate": True,
-                    "message": "Duplicate image (idempotent)",
->>>>>>> c99ed66f
                 }
 
             # Step 3: Extract EXIF (try-catch to handle failures gracefully)
@@ -335,7 +277,6 @@
 
                 if exif_dict:
                     log.info(
-<<<<<<< HEAD
                         f" EXIF: {len(exif_dict)} tags | GPS: {location is not None}"
                     )
                     log.debug(f"EXIF tags: {list(exif_dict.keys())[:10]}")
@@ -384,21 +325,6 @@
             status = ImageStatus.STAGED if exif_dict else ImageStatus.INVALID_EXIF
 
             # Step 6: Save image record (ALWAYS save, even if EXIF/thumbnail failed)
-=======
-                        f"✓ EXIF: {len(exif_dict)} tags | GPS: {location is not None}"
-                    )
-                    log.debug(f"EXIF tags: {list(exif_dict.keys())[:10]}")
-                else:
-                    log.warning(f"✗ No EXIF data in: {filename}")
-
-            except Exception as exif_error:
-                log.error(f"✗ EXIF extraction failed for {filename}: {exif_error}")
-
-            # Step 4: Determine status
-            status = ImageStatus.STAGED if exif_dict else ImageStatus.INVALID_EXIF
-
-            # Step 5: Save image record (ALWAYS save, even if EXIF failed)
->>>>>>> c99ed66f
             image_record = await _save_image_record(
                 db=db,
                 project_id=project_id,
@@ -409,19 +335,12 @@
                 exif_dict=exif_dict,
                 location=location,
                 status=status,
-<<<<<<< HEAD
                 batch_id=batch_id,
                 thumbnail_url=thumbnail_s3_key,
             )
 
             log.info(
                 f"Completed (Job: {job_id}): "
-=======
-            )
-
-            log.info(
-                f"✓ Completed (Job: {job_id}): "
->>>>>>> c99ed66f
                 f"ID={image_record.id} | Status={status} | "
                 f"EXIF={'Yes' if exif_dict else 'No'} | GPS={'Yes' if location else 'No'}"
             )
@@ -434,7 +353,6 @@
             }
 
     except Exception as e:
-<<<<<<< HEAD
         log.error(f"Failed (Job: {job_id}): {str(e)}")
         raise
 
@@ -569,9 +487,6 @@
 
     except Exception as e:
         log.error(f"Failed to delete batch (Job: {job_id}): {str(e)}")
-=======
-        log.error(f"✗ Failed (Job: {job_id}): {str(e)}")
->>>>>>> c99ed66f
         raise
 
 
@@ -585,11 +500,8 @@
         process_drone_images,
         process_all_drone_images,
         process_uploaded_image,
-<<<<<<< HEAD
         classify_image_batch,
         delete_batch_images,
-=======
->>>>>>> c99ed66f
     ]
 
     queue_name = "default_queue"
