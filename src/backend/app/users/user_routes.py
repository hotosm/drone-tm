--- conflicted
+++ resolved
@@ -8,17 +8,14 @@
 from fastapi import APIRouter, HTTPException, Depends, Request, BackgroundTasks, Form
 from typing import Annotated
 from fastapi.security import OAuth2PasswordRequestForm
-<<<<<<< HEAD
 from app.users.user_schemas import (
     DbUser,
     Token,
     UserProfileCreate,
     AuthUser,
     UserProfileUpdate,
+    Base64Request,
 )
-=======
-from app.users.user_schemas import DbUser, Token, UserProfileIn, AuthUser, Base64Request
->>>>>>> 5da527a1
 from app.users.user_deps import login_required, init_google_auth
 from app.config import settings
 from app.db import database
