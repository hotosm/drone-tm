from typing import Any, List
from datetime import timedelta
from fastapi import APIRouter, HTTPException, Depends
from sqlalchemy.orm import Session
from typing import Annotated
from fastapi.security import OAuth2PasswordRequestForm
from app.users.user_schemas import Token, UserPublic, UserRegister
from app.users.user_deps import CurrentUser
from app.config import settings
from app.users import user_crud
from app.db import database
<<<<<<< HEAD
from databases import Database
from app.users import user_schemas
=======
from app.config import settings

>>>>>>> 526b2873
router = APIRouter(
    prefix=f"{settings.API_PREFIX}/users",
    tags=["users"],
    responses={404: {"description": "Not found"}},
)

@router.post("/login/")
async def login_access_token(
    form_data: Annotated[OAuth2PasswordRequestForm, Depends()],
    db: Database = Depends(database.encode_db),
) -> Token:
    """
    OAuth2 compatible token login, get an access token for future requests
    """
    user = await user_crud.authenticate(db, form_data.username, form_data.password)

    if not user:
        raise HTTPException(status_code=400, detail="Incorrect email or password")
    elif not user.is_active:
        raise HTTPException(status_code=400, detail="Inactive user")
    access_token_expires = timedelta(minutes=settings.ACCESS_TOKEN_EXPIRE_MINUTES)
    refresh_token_expires = timedelta(minutes=settings.REFRESH_TOKEN_EXPIRE_MINUTES)

    access_token, refresh_token = user_crud.create_access_token(
        user.id,
        expires_delta=access_token_expires,
        refresh_token_expiry=refresh_token_expires,
    )
    return Token(access_token=access_token, refresh_token=refresh_token)

# @router.post("/login/")
# def login_access_token(
#     form_data: Annotated[OAuth2PasswordRequestForm, Depends()],
#     db: Session = Depends(database.get_db),
# ) -> Token:
#     """
#     OAuth2 compatible token login, get an access token for future requests
#     """
#     user = user_crud.authenticate(db, form_data.username, form_data.password)

#     if not user:
#         raise HTTPException(status_code=400, detail="Incorrect email or password")
#     elif not user.is_active:
#         raise HTTPException(status_code=400, detail="Inactive user")
#     access_token_expires = timedelta(minutes=settings.ACCESS_TOKEN_EXPIRE_MINUTES)
#     refresh_token_expires = timedelta(minutes=settings.REFRESH_TOKEN_EXPIRE_MINUTES)

#     access_token, refresh_token = user_crud.create_access_token(
#         user.id,
#         expires_delta=access_token_expires,
#         refresh_token_expiry=refresh_token_expires,
#     )
#     return Token(access_token=access_token, refresh_token=refresh_token)


@router.post("/signup", response_model=UserPublic)
async def register_user(
    user_in: UserRegister,
    db: Database = Depends(database.encode_db),
):
    """
    Create new user without the need to be logged in.
    """
    user = await user_crud.get_user_email(db, user_in.email_address)
    if user:
        raise HTTPException(
            status_code=400,
            detail="The user with this email already exists in the system",
        )
    user = await user_crud.get_user_username(db, user_in.username)
    if user:
        raise HTTPException(
            status_code=400,
            detail="The user with this username already exists in the system",
        )
    user = await user_crud.create_user(db, user_in)
    return user


@router.get("/refresh_token")
def update_token(current_user: CurrentUser):
    access_token_expires = timedelta(minutes=settings.ACCESS_TOKEN_EXPIRE_MINUTES)
    refresh_token_expires = timedelta(minutes=settings.REFRESH_TOKEN_EXPIRE_MINUTES)

    access_token, refresh_token = user_crud.create_access_token(
        current_user.id,
        expires_delta=access_token_expires,
        refresh_token_expiry=refresh_token_expires,
    )
    return Token(access_token=access_token, refresh_token=refresh_token)


@router.get("/me", response_model=UserPublic)
def read_user_me(current_user: CurrentUser) -> Any:
    """
    Get current user.
    """
    return current_user<|MERGE_RESOLUTION|>--- conflicted
+++ resolved
@@ -9,13 +9,11 @@
 from app.config import settings
 from app.users import user_crud
 from app.db import database
-<<<<<<< HEAD
 from databases import Database
 from app.users import user_schemas
-=======
 from app.config import settings
 
->>>>>>> 526b2873
+
 router = APIRouter(
     prefix=f"{settings.API_PREFIX}/users",
     tags=["users"],
