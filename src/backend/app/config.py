--- conflicted
+++ resolved
@@ -178,12 +178,11 @@
     GOOGLE_CLIENT_SECRET: Optional[str] = None
     GOOGLE_LOGIN_REDIRECT_URI: str = "http://localhost:8000"
 
-<<<<<<< HEAD
     # Hanko SSO (when AUTH_PROVIDER="hanko")
     HANKO_API_URL: Optional[str] = None
     COOKIE_SECRET: Optional[str] = None
     COOKIE_DOMAIN: Optional[str] = None
-=======
+
     MONITORING: Optional[MonitoringTypes] = None
 
     @computed_field
@@ -194,7 +193,6 @@
             return SentrySettings()
 
         return None
->>>>>>> 5f64fdca
 
     # SMTP Configurations
     SMTP_TLS: bool = True
