from pydantic import BaseModel
from app.models.enums import EventType, HTTPStatus, State
import uuid
from datetime import datetime
from psycopg import Connection
from loguru import logger as log
from fastapi import HTTPException
from psycopg.rows import class_row, dict_row
from typing import Optional


class NewEvent(BaseModel):
    event: EventType
    comment: Optional[str] = None
    updated_at: Optional[datetime] = None


class Task(BaseModel):
    task_id: Optional[uuid.UUID] = None
    state: Optional[str] = None
    project_id: Optional[uuid.UUID] = None
    outline: Optional[str] = None

    @staticmethod
    async def get_task_geometry(
        db: Connection,
        project_id: uuid.UUID,
        task_id: Optional[uuid.UUID] = None,
        split_area: Optional[bool] = False,
    ) -> str:
        """Fetches the geometry of a single task or all tasks in a project.

        Args:
            db (Connection): The database connection.
            project_id (UUID): The ID of the project.
            task_id (UUID, optional): The ID of a specific task. Defaults to None.

        Returns:
            str: The GeoJSON representation of the task or project geometry.
        """
        try:
            async with db.cursor(row_factory=class_row(Task)) as cur:
                if task_id:
                    await cur.execute(
                        """
                        SELECT ST_AsGeoJSON(outline) AS outline
                        FROM tasks
                        WHERE project_id = %(project_id)s AND id = %(task_id)s
                    """,
                        {"project_id": project_id, "task_id": task_id},
                    )
                    row = await cur.fetchone()
                    if row:
                        return row.outline
                    else:
                        raise HTTPException(status_code=404, detail="Task not found.")
                else:
                    if split_area:
                        await cur.execute(
                            """
                            SELECT ST_AsGeoJSON(outline) AS outline
                            FROM tasks
                            WHERE project_id = %(project_id)s
                        """,
                            {"project_id": project_id},
                        )
                    else:
                        await cur.execute(
                            """
                            SELECT ST_AsGeoJSON(ST_Union(outline)) AS outline
                            FROM tasks
                            WHERE project_id = %(project_id)s
                        """,
                            {"project_id": project_id},
                        )

                    # Fetch the result
                    rows = await cur.fetchall()
                    if rows:
                        # Create a FeatureCollection with empty properties for each feature
                        features = [
                            f'{{"type": "Feature", "geometry": {row.outline}, "properties": {{}}}}'
                            for row in rows
                        ]
                        feature_collection = f'{{"type": "FeatureCollection", "features": [{",".join(features)}]}}'
                        return feature_collection
                    else:
                        raise HTTPException(
                            status_code=404, detail="No tasks found for this project."
                        )
        except Exception as e:
            log.error(f"Error fetching task geometry: {e}")
            raise HTTPException(status_code=500, detail="Internal server error.")

    @staticmethod
    async def get_all_tasks(db: Connection, project_id: uuid.UUID):
        async with db.cursor(row_factory=dict_row) as cur:
            await cur.execute(
                """SELECT id FROM tasks WHERE project_id = %(project_id)s""",
                {"project_id": str(project_id)},
            )

            data = await cur.fetchall()

            # Extracting the list of IDs from the data
            task_ids = [task["id"] for task in data]

            return task_ids

    @staticmethod
    async def all(db: Connection, project_id: uuid.UUID):
        async with db.cursor(row_factory=class_row(Task)) as cur:
            await cur.execute(
                """SELECT DISTINCT ON (task_id) project_id, task_id, state
                FROM task_events
                WHERE project_id = %(project_id)s
                ORDER BY task_id, created_at DESC
            """,
                {"project_id": project_id},
            )

            existing_tasks = await cur.fetchall()
            # Get all task_ids from the tasks table
            task_ids = await Task.get_all_tasks(db, project_id)

            # Create a set of existing task_ids for quick lookup
            existing_task_ids = {task.task_id for task in existing_tasks}

            # task ids that are not in task_events table
            remaining_task_ids = [x for x in task_ids if x not in existing_task_ids]

            # Add missing tasks with state as "UNLOCKED_FOR_MAPPING"
            remaining_tasks = [
                {
                    "project_id": str(project_id),
                    "task_id": task_id,
                    "state": State.UNLOCKED_TO_MAP.name,
                }
                for task_id in remaining_task_ids
            ]
            # Combine both existing tasks and remaining tasks
            combined_tasks = existing_tasks + remaining_tasks
            return combined_tasks


class UserTasksStatsOut(BaseModel):
    task_id: uuid.UUID
    task_area: float
    created_at: datetime
    state: str
    project_id: uuid.UUID
    project_task_index: int
    project_name: str
    updated_at: Optional[datetime]

    @staticmethod
    async def get_tasks_by_user(
        db: Connection, user_id: str, role: str, skip: int = 0, limit: int = 50
    ):
        async with db.cursor(row_factory=class_row(UserTasksStatsOut)) as cur:
            await cur.execute(
                """SELECT DISTINCT ON (tasks.id)
                    tasks.id AS task_id,
                    tasks.project_task_index AS project_task_index,
                    task_events.project_id AS project_id,
                    projects.name AS project_name,
                    ST_Area(ST_Transform(tasks.outline, 3857)) / 1000000 AS task_area,
                    task_events.created_at,
                    task_events.updated_at,
                    CASE
                        WHEN task_events.state = 'REQUEST_FOR_MAPPING' THEN 'request logs'
<<<<<<< HEAD
                            WHEN task_events.state = 'LOCKED_FOR_MAPPING' OR task_events.state = 'IMAGE_UPLOADED' THEN 'ongoing'
=======
                        WHEN task_events.state = 'LOCKED_FOR_MAPPING' THEN 'ongoing'
>>>>>>> 46e37708
                        WHEN task_events.state = 'IMAGE_PROCESSED' THEN 'completed'
                        WHEN task_events.state = 'UNFLYABLE_TASK' THEN 'unflyable task'
                        ELSE ''
                    END AS state
                FROM
                    task_events
                LEFT JOIN
                    tasks ON task_events.task_id = tasks.id
                LEFT JOIN
                    projects ON task_events.project_id = projects.id
                WHERE
                    (
                        %(role)s = 'DRONE_PILOT' AND task_events.user_id = %(user_id)s
                    )
                    OR
                    (
                        %(role)s!= 'DRONE_PILOT' AND task_events.project_id IN (SELECT id FROM projects WHERE author_id = %(user_id)s)
                    )
                ORDER BY
                    tasks.id, task_events.created_at DESC
                OFFSET %(skip)s
                LIMIT %(limit)s;""",
                {"user_id": user_id, "role": role, "skip": skip, "limit": limit},
            )
            try:
                return await cur.fetchall()

            except Exception as e:
                log.exception(e)
                raise HTTPException(
                    status_code=HTTPStatus.INTERNAL_SERVER_ERROR,
                    detail="Retrieval failed",
                ) from e<|MERGE_RESOLUTION|>--- conflicted
+++ resolved
@@ -169,11 +169,7 @@
                     task_events.updated_at,
                     CASE
                         WHEN task_events.state = 'REQUEST_FOR_MAPPING' THEN 'request logs'
-<<<<<<< HEAD
-                            WHEN task_events.state = 'LOCKED_FOR_MAPPING' OR task_events.state = 'IMAGE_UPLOADED' THEN 'ongoing'
-=======
-                        WHEN task_events.state = 'LOCKED_FOR_MAPPING' THEN 'ongoing'
->>>>>>> 46e37708
+                        WHEN task_events.state = 'LOCKED_FOR_MAPPING' OR task_events.state = 'IMAGE_UPLOADED' THEN 'ongoing'
                         WHEN task_events.state = 'IMAGE_PROCESSED' THEN 'completed'
                         WHEN task_events.state = 'UNFLYABLE_TASK' THEN 'unflyable task'
                         ELSE ''
