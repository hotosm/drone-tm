--- conflicted
+++ resolved
@@ -150,7 +150,6 @@
     """FastAPI startup/shutdown event."""
     log.debug("Starting up FastAPI server.")
 
-<<<<<<< HEAD
     # Initialize authentication for Hanko SSO
     if settings.AUTH_PROVIDER == "hanko":
         log.info("🔧 Initializing Hanko SSO authentication...")
@@ -158,7 +157,8 @@
         log.info(f"🔧 AuthConfig loaded: hanko_api_url={auth_config.hanko_api_url}, jwt_issuer={auth_config.jwt_issuer}")
         init_auth(auth_config)
         log.info("✅ Authentication initialized")
-=======
+
+    # Initialize Sentry monitoring if enabled
     if (
         settings.MONITORING == MonitoringTypes.SENTRY
         and settings.monitoring_config.SENTRY_DSN
@@ -176,7 +176,6 @@
             log.warning(
                 "To fix, please install with the 'monitoring' dependency group, or set INSTALL_MONITORING=true in the build."
             )
->>>>>>> 5f64fdca
 
     async with AsyncConnectionPool(
         conninfo=settings.DTM_DB_URL.unicode_string()
