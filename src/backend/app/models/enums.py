"""Enum definitions to translate values into human enum strings."""

from enum import Enum


class StrEnum(str, Enum):
    """Wrapper for string enums, until Python 3.11 upgrade."""

    pass


class IntEnum(int, Enum):
    """Wrapper for string enums, until Python 3.11 upgrade."""

    pass


class FinalOutput(StrEnum):
    ORTHOPHOTO_2D = "ORTHOPHOTO_2D"
    ORTHOPHOTO_3D = "ORTHOPHOTO_3D"
    DIGITAL_TERRAIN_MODEL = "DIGITAL_TERRAIN_MODEL"
    DIGITAL_SURFACE_MODEL = "DIGITAL_SURFACE_MODEL"


class TaskStatus(IntEnum):
    """Enum describing available Task Statuses."""

    READY = 0
    LOCKED_FOR_MAPPING = 1
    MAPPED = 2
    LOCKED_FOR_VALIDATION = 3
    VALIDATED = 4
    INVALIDATED = 5
    BAD = 6  # Task cannot be mapped
    SPLIT = 7  # Task has been split


class TaskAction(IntEnum):
    """All possible task actions, recorded in task history."""

    RELEASED_FOR_MAPPING = 0
    LOCKED_FOR_MAPPING = 1
    MARKED_MAPPED = 2
    LOCKED_FOR_VALIDATION = 3
    VALIDATED = 4
    MARKED_INVALID = 5
    MARKED_BAD = 6  # Task cannot be mapped
    SPLIT_NEEDED = 7  # Task needs split
    RECREATED = 8
    COMMENT = 9


class TaskSplitType(IntEnum):
    """Enum describing task splitting type."""

    DIVIDE_ON_SQUARE = 0
    CHOOSE_AREA_AS_TASK = 1
    TASK_SPLITTING_ALGORITHM = 2


class ProjectStatus(IntEnum):
    """Enum to describes all possible states of a Mapping Project."""

    ARCHIVED = 0
    PUBLISHED = 1
    DRAFT = 2


class RegulatorApprovalStatus(IntEnum):
    """Enum to describe all possible state of a Project from Regulator"""

    PENDING = 0
    APPROVED = 1
    REJECTED = 2


class ImageProcessingStatus(IntEnum):
    """Enum to describe all possible statys of a Image Processing for a Project"""

    NOT_STARTED = 0
    PROCESSING = 1
    SUCCESS = 2
    FAILED = 3


class ProjectVisibility(IntEnum):
    """Enum describing task splitting type."""

    PUBLIC = 0
    PRIVATE = 1
    INVITE_ONLY = 2


class MappingLevel(IntEnum):
    """The mapping level the mapper has achieved."""

    BEGINNER = 1
    INTERMEDIATE = 2
    ADVANCED = 3


class ProjectPriority(IntEnum):
    """Enum to describe all possible project priority levels."""

    URGENT = 0
    HIGH = 1
    MEDIUM = 2
    LOW = 3


class HTTPStatus(IntEnum):
    """All HTTP status codes used in endpoints."""

    # Success
    OK = 200
    CREATED = 201
    ACCEPTED = 202
    NO_CONTENT = 204

    # Client Error
    BAD_REQUEST = 400
    UNAUTHORIZED = 401
    FORBIDDEN = 403
    NOT_FOUND = 404
    CONFLICT = 409
    UNPROCESSABLE_ENTITY = 422

    # Server Error
    INTERNAL_SERVER_ERROR = 500
    NOT_IMPLEMENTED = 501


class UserRole(IntEnum):
    PROJECT_CREATOR = 1
    DRONE_PILOT = 2
    REGULATOR = 3


class State(IntEnum):
    """The state of a task.

    The state can be:
    - ``request for mapping``
    - ``unlocked to map``
    - ``locked for mapping``
    - ``unlocked to validate``
    - ``locked for validation``
    - ``unlocked done``
    - ``Unflyable task``
    - ``image uploaded``
    - ``image processed``
    - ``image processing failed``
    """

    REQUEST_FOR_MAPPING = -1
    UNLOCKED_TO_MAP = 0
    LOCKED_FOR_MAPPING = 1
    UNLOCKED_TO_VALIDATE = 2
    LOCKED_FOR_VALIDATION = 3
    UNLOCKED_DONE = 4
    UNFLYABLE_TASK = 5
    IMAGE_UPLOADED = 6
    IMAGE_PROCESSING_FAILED = 7
    IMAGE_PROCESSING_STARTED = 8
    IMAGE_PROCESSING_FINISHED = 9


class EventType(StrEnum):
    """Events that can be used via the API to update a state

    Specify the event type for ``POST`` to:
    ``/project/{pid}/event`` .

    Possible values are:

    - ``request`` -- Request a task to be mapped.
    - ``map`` -- Set to *locked for mapping*, i.e. mapping in progress.
    - ``finish`` -- Set to *unlocked to validate*, i.e. is mapped.
    - ``validate`` -- Request recent task ready to be validate.
    - ``good`` -- Set the state to *unlocked done*.
    - ``bad`` -- Set the state *unlocked to map* again, to be mapped once again.
    - ``split`` -- Set the state *unlocked done* then generate additional subdivided task areas.
    - ``assign`` -- For a requester user to assign a task to another user. Set the state *locked for mapping* passing in the required user id.
    - ``comment`` -- Keep the state the same, but simply add a comment.
    - ``unlock`` -- Unlock a task state by unlocking it if it's locked.
    - ``image_upload`` -- Set the state to *image uploaded* when the task image is uploaded.
    - ``image_processing_start`` -- Set the state to *image processing started* when the image processing is started by user.

    Note that ``task_id`` must be specified in the endpoint too.
    """

    REQUESTS = "request"
    REJECTED = "reject"
    MAP = "map"
    FINISH = "finish"
    VALIDATE = "validate"
    GOOD = "good"
    BAD = "bad"
    SPLIT = "split"
    ASSIGN = "assign"
    COMMENT = "comment"
    UNLOCK = "unlock"
    IMAGE_UPLOAD = "image_upload"
    IMAGE_PROCESSING_START = "image_processing_start"


class ProjectCompletionStatus(StrEnum):
    """Enum to describe all possible project completion status."""

    NOT_STARTED = "not-started"
    ON_GOING = "ongoing"
    COMPLETED = "completed"


class OAMUploadStatus(StrEnum):
    """Enum to describe all possible OAM upload status."""

    NOT_STARTED = "not-started"
    UPLOADING = "uploading"
    UPLOADED = "uploaded"
    FAILED = "failed"


class ImageStatus(StrEnum):
    """Enum to describe the status of uploaded project images."""

<<<<<<< HEAD
    STAGED = (
        "staged"  # Files uploaded but not yet committed (multipart upload in progress)
    )
    UPLOADED = "uploaded"  # Successfully uploaded to S3, pending classification
    CLASSIFYING = "classifying"  # Currently being classified
    ASSIGNED = "assigned"  # Assigned to a task after successful classification
    REJECTED = "rejected"  # Failed quality checks (blur, gimbal angle, etc.)
    UNMATCHED = "unmatched"  # GPS coordinates don't match any task boundary
    INVALID_EXIF = "invalid_exif"  # EXIF data is missing or unreadable
    DUPLICATE = "duplicate"  # Duplicate image (same hash as existing image)
=======
    STAGED = "staged"  # uploaded but not yet classified
    CLASSIFIED = "classified"  # successfully classified and moved
    INVALID_EXIF = "invalid_exif"  # EXIF unreadable or missing
    UNMATCHED = "unmatched"  # no task intersects this photo
    DUPLICATE = "duplicate"  # hash collision within project
>>>>>>> c99ed66f
<|MERGE_RESOLUTION|>--- conflicted
+++ resolved
@@ -224,7 +224,6 @@
 class ImageStatus(StrEnum):
     """Enum to describe the status of uploaded project images."""
 
-<<<<<<< HEAD
     STAGED = (
         "staged"  # Files uploaded but not yet committed (multipart upload in progress)
     )
@@ -234,11 +233,4 @@
     REJECTED = "rejected"  # Failed quality checks (blur, gimbal angle, etc.)
     UNMATCHED = "unmatched"  # GPS coordinates don't match any task boundary
     INVALID_EXIF = "invalid_exif"  # EXIF data is missing or unreadable
-    DUPLICATE = "duplicate"  # Duplicate image (same hash as existing image)
-=======
-    STAGED = "staged"  # uploaded but not yet classified
-    CLASSIFIED = "classified"  # successfully classified and moved
-    INVALID_EXIF = "invalid_exif"  # EXIF unreadable or missing
-    UNMATCHED = "unmatched"  # no task intersects this photo
-    DUPLICATE = "duplicate"  # hash collision within project
->>>>>>> c99ed66f
+    DUPLICATE = "duplicate"  # Duplicate image (same hash as existing image)