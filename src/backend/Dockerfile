# ARG for the base image
ARG PYTHON_IMG_TAG=3.11

# Base build stage with dependencies required to build Python wheels
FROM python:$PYTHON_IMG_TAG-slim-trixie AS build

# Install build dependencies
RUN set -ex \
    && apt-get update \
    && DEBIAN_FRONTEND=noninteractive apt-get install \
    -y --no-install-recommends \
        "build-essential" \
        "gcc" \
        "g++" \
        "libpcre2-dev" \
        "libpq-dev" \
        "libspatialindex-dev" \
        "libproj-dev" \
        "libgeos-dev" \
        "libgdal-dev" \
        "git" \
    && rm -rf /var/lib/apt/lists/*

WORKDIR /project

# Install uv
COPY --from=ghcr.io/astral-sh/uv:0.9 /uv /bin/uv

ARG PYTHON_IMG_TAG=3.11
# - Ensure executables are at the front of the path
# - Silence uv complaining about not being able to use hard links,
# - tell uv to byte-compile packages for faster application startups,
# - prevent uv from accidentally downloading isolated Python builds,
# - use a temp dir instead of cache during install,
# - select system python version,
# - declare `/opt/python` as the target for `uv sync` (i.e. instead of .venv).
ENV PATH="/bin:$PATH" \
    LANG=en_US.UTF-8 \
    LANGUAGE=en_US:en \
    LC_ALL=en_US.UTF-8 \
    UV_LINK_MODE=copy \
    UV_COMPILE_BYTECODE=1 \
    UV_PYTHON_DOWNLOADS=never \
    UV_NO_CACHE=1 \
    UV_PYTHON="python$PYTHON_IMG_TAG" \
    UV_PROJECT_ENVIRONMENT=/opt/python
STOPSIGNAL SIGINT

# Copy files needed for building the project
COPY ./pyproject.toml ./alembic.ini ./uv.lock /project/
COPY packages /project/packages
COPY libs /project/libs

# Define a build argument to control installation of monitoring dependencies
ARG INSTALL_MONITORING=false

# Install dependencies using uv (caching to improve speed for repeated builds)
RUN --mount=type=cache,target=/root/.cache/uv \
    --mount=type=bind,source=pyproject.toml,target=pyproject.toml \
    --mount=type=bind,source=uv.lock,target=uv.lock \
<<<<<<< HEAD
    --mount=type=bind,source=packages,target=packages \
    uv sync --locked --no-editable --no-dev --no-install-project
=======
    EXTRA_GROUPS="" && \
    if [ "$INSTALL_MONITORING" = "true" ]; then EXTRA_GROUPS="--group monitoring"; fi && \
    uv sync --locked --no-editable --no-dev --no-install-project $EXTRA_GROUPS
>>>>>>> 5f64fdca

# Run stage (final stage)
FROM python:$PYTHON_IMG_TAG-slim-trixie AS service

ARG PYTHON_IMG_TAG
ENV PYTHONDONTWRITEBYTECODE=1 \
    PYTHONUNBUFFERED=1 \
    PYTHONFAULTHANDLER=1 \
    PATH="/opt/python/bin:$PATH" \
    PYTHON_LIB="/opt/python/lib/python$PYTHON_IMG_TAG/site-packages" \
    SSL_CERT_FILE=/etc/ssl/certs/ca-certificates.crt \
    REQUESTS_CA_BUNDLE=/etc/ssl/certs/ca-certificates.crt \
    CURL_CA_BUNDLE=/etc/ssl/certs/ca-certificates.crt

RUN set -ex \
&& apt-get update \
&& DEBIAN_FRONTEND=noninteractive apt-get install \
-y --no-install-recommends \
    "nano" \
    "curl" \
    "gettext-base" \
    "libpcre2-16-0" \
    "libpq5" \
    "media-types" \
    "postgresql-client" \
    "libglib2.0-0t64" \
    "libspatialindex-c8" \
    "libproj25" \
    "libgeos-c1t64" \
    "libgdal36" \
&& rm -rf /var/lib/apt/lists/*

# Retrieve global Python packages and dependencies from the build stage
COPY --from=build /opt/python /opt/python

# Set working directory
WORKDIR /project/src/backend

# Install uv in runtime stage
COPY --from=ghcr.io/astral-sh/uv:0.9 /uv /bin/uv

# Copy the source files to the final image
COPY . /project/src/backend

VOLUME /project/src/backend/frontend_html

# Set the entrypoint for the container
ENTRYPOINT [ "/project/src/backend/docker-entrypoint.sh" ]

CMD ["uvicorn", "app.main:api", "--host", "0.0.0.0", "--port", "8000", \
    "--log-level", "info", "--reload"]<|MERGE_RESOLUTION|>--- conflicted
+++ resolved
@@ -58,14 +58,10 @@
 RUN --mount=type=cache,target=/root/.cache/uv \
     --mount=type=bind,source=pyproject.toml,target=pyproject.toml \
     --mount=type=bind,source=uv.lock,target=uv.lock \
-<<<<<<< HEAD
     --mount=type=bind,source=packages,target=packages \
-    uv sync --locked --no-editable --no-dev --no-install-project
-=======
     EXTRA_GROUPS="" && \
     if [ "$INSTALL_MONITORING" = "true" ]; then EXTRA_GROUPS="--group monitoring"; fi && \
     uv sync --locked --no-editable --no-dev --no-install-project $EXTRA_GROUPS
->>>>>>> 5f64fdca
 
 # Run stage (final stage)
 FROM python:$PYTHON_IMG_TAG-slim-trixie AS service
