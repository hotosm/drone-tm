[project]
name = "DTM"
version = "0.1.0"
description = "Drone Tasking Manager"
authors = [
    {name = "HOTOSM", email = "sysadmin@hotosm.org"},
]
dependencies = [
    "fastapi==0.104.1",
    "geojson==3.1.0",
    "uvicorn==0.24.0",
    "pydantic==2.5.2",
    "pydantic-settings==2.1.0",
    "geojson-pydantic==1.0.1",
    "python-dotenv==1.0.0",
    "ipython==8.14.0",
    "werkzeug==3.0.1",
    "python-jose[cryptography]==3.3.0",
    "shapely==2.0.2",
    "sqlalchemy==2.0.23",
    "SQLAlchemy-Utils==0.41.1",
    "geoalchemy2==0.14.2",
    "psycopg2>=2.9.9",
    "requests>=2.32.3",
    "loguru>=0.7.2",
    "python-multipart>=0.0.9",
    "fmtm-splitter>=1.2.1",
    "minio>=7.2.7",
    "pyjwt>=2.8.0",
    "passlib[bcrypt]==1.7.4",
    "bcrypt==4.0.1",
    "email-validator>=2.1.1",
    "alembic>=1.13.1",
    "psycopg2-binary>=2.9.9",
    "requests-oauthlib>=2.0.0",
    "itsdangerous>=2.2.0",
    "databases>=0.9.0",
    "asyncpg>=0.29.0",
    "Jinja2>=3.1.4",
    "numpy==1.26.4",
<<<<<<< HEAD
    "emails>=0.6",
=======
    "GDAL==3.6.2",
>>>>>>> 351ffe8f
]
requires-python = ">=3.10"
license = {text = "GPL-3.0-only"}

[project.optional-dependencies]
dev = [
    "pre-commit>=3.5.0",
    "black>=23.11.0",
]

[build-system]
requires = ["pdm-backend"]
build-backend = "pdm.backend"


[tool.pdm]
distribution = true<|MERGE_RESOLUTION|>--- conflicted
+++ resolved
@@ -38,11 +38,8 @@
     "asyncpg>=0.29.0",
     "Jinja2>=3.1.4",
     "numpy==1.26.4",
-<<<<<<< HEAD
     "emails>=0.6",
-=======
     "GDAL==3.6.2",
->>>>>>> 351ffe8f
 ]
 requires-python = ">=3.10"
 license = {text = "GPL-3.0-only"}
