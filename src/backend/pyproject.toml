[project]
name = "drone-tm"
version = "2025.4.0"
description = "Community-driven drone imagery generation"
authors = [
    {name = "HOTOSM", email = "sysadmin@hotosm.org"},
]
dependencies = [
    "fastapi==0.112.0",
    "geojson==3.1.0",
    "uvicorn==0.30.5",
    "python-multipart==0.0.9",
    "pydantic[email]==2.8.2",
    "pydantic-settings==2.4.0",
    "geojson-pydantic==1.1.0",
    "shapely==2.1.0",
    "sqlalchemy==2.0.23",
    "geoalchemy2==0.14.2",
    "psycopg[c,pool]==3.2.1",
    "requests==2.32.3",
    "requests-oauthlib==2.0.0",
    "loguru==0.7.2",
    "minio==7.2.0",
    "pillow==10.0.0",
<<<<<<< HEAD
    "pyexiftool==0.5.6",
=======
>>>>>>> c99ed66f
    "pyjwt==2.8.0",
    "alembic==1.13.1",
    "itsdangerous==2.2.0",
    "Jinja2==3.1.4",
    "gdal==3.10.3",
    "aiohttp==3.11.11",
    "aiosmtplib==3.0.1",
    "python-slugify==8.0.4",
    "pyodm==1.5.11",
    "asgiref==3.8.1",
    "bcrypt==4.2.1",
    "Scrapy==2.12.0",
    "asgi-lifespan==2.1.0",
    "arq==0.26.3",
    "redis==5.2.1",
<<<<<<< HEAD
    "opencv-python-headless==4.10.0.84",
    "numpy>=1.26.0,<2.0.0",
=======
>>>>>>> c99ed66f
    "drone-flightplan",
]
requires-python = ">=3.11"
license = {text = "AGPL-3.0-only"}

[dependency-groups]
dev = [
    "pre-commit>=4.3.0",
    "commitizen>=4.9.1",
]
test = [
    "pytest==8.3.3",
    "pytest-asyncio==0.24.0",
    "httpx==0.27.2",
    "pyinstrument==5.0.0",
    "coverage==7.6.4",
    "coverage-badge==1.1.2",
]
debug = [
    "debugpy==1.8.7",
]
docs = [
    "mkdocs==1.6.1",
    "mkdocs-material==9.5.42",
    "mkdocstrings-python==1.12.2",
    "mkdocs-exclude==1.0.2",
    "python-dotenv==1.0.1",
    "mkdocs-git-revision-date-localized-plugin==1.3.0",
    "mdx-truly-sane-lists==1.3",
]
monitoring = [
<<<<<<< HEAD
    "sentry-sdk[opentelemetry]==2.17.0",
    #"opentelemetry-sdk==1.27.0",
    #"opentelemetry-api==1.27.0",
    #"opentelemetry-exporter-otlp==1.27.0",
    "opentelemetry-instrumentation-fastapi==0.48b0",
    "opentelemetry-instrumentation-logging==0.48b0",
    "opentelemetry-instrumentation-psycopg==0.48b0",
    "opentelemetry-instrumentation-requests==0.48b0",
=======
    "sentry-sdk[opentelemetry-otlp]>=2.46.0",
    "opentelemetry-instrumentation-fastapi>=0.59b0",
    "opentelemetry-instrumentation-logging>=0.59b0",
    "opentelemetry-instrumentation-psycopg>=0.59b0",
    "opentelemetry-instrumentation-requests>=0.59b0",
>>>>>>> c99ed66f
]

[tool.uv.sources]
drone-flightplan = { workspace = true }

[tool.uv.workspace]
members = ["packages/*"]

[tool.commitizen]
name = "cz_conventional_commits"
version = "2025.4.0"
version_provider = "uv"
version_files = [
    "pyproject.toml:version",
    "app/__version__.py",
    "../frontend/package.json:version",
]
changelog_file = "../../CHANGELOG.md"
update_changelog_on_bump = true
ignored_tag_formats = ["drone-flightplan-$version"]

[tool.codespell]
skip = "*pnpm-lock.yaml,*CHANGELOG.md,src/frontend/src/assets/*"
ignore-words-list = "ProjectIn,dateA,te,ALOS,algoritmos"
write-changes = true

#[tool.ruff]
#fix = true
#line-length = 88
#target-version = "py311"
#exclude = [
#    ".ruff_cache",
#    "app/__version__.py",
#    "app/migrations",
#]
#[tool.ruff.lint]
#select = ["I", "E", "W", "D", "B", "F", "N", "Q"]
#[tool.ruff.lint.pydocstyle]
#convention = "google"<|MERGE_RESOLUTION|>--- conflicted
+++ resolved
@@ -22,10 +22,7 @@
     "loguru==0.7.2",
     "minio==7.2.0",
     "pillow==10.0.0",
-<<<<<<< HEAD
     "pyexiftool==0.5.6",
-=======
->>>>>>> c99ed66f
     "pyjwt==2.8.0",
     "alembic==1.13.1",
     "itsdangerous==2.2.0",
@@ -41,11 +38,8 @@
     "asgi-lifespan==2.1.0",
     "arq==0.26.3",
     "redis==5.2.1",
-<<<<<<< HEAD
     "opencv-python-headless==4.10.0.84",
     "numpy>=1.26.0,<2.0.0",
-=======
->>>>>>> c99ed66f
     "drone-flightplan",
 ]
 requires-python = ">=3.11"
@@ -77,22 +71,14 @@
     "mdx-truly-sane-lists==1.3",
 ]
 monitoring = [
-<<<<<<< HEAD
     "sentry-sdk[opentelemetry]==2.17.0",
     #"opentelemetry-sdk==1.27.0",
     #"opentelemetry-api==1.27.0",
-    #"opentelemetry-exporter-otlp==1.27.0",
-    "opentelemetry-instrumentation-fastapi==0.48b0",
-    "opentelemetry-instrumentation-logging==0.48b0",
-    "opentelemetry-instrumentation-psycopg==0.48b0",
-    "opentelemetry-instrumentation-requests==0.48b0",
-=======
     "sentry-sdk[opentelemetry-otlp]>=2.46.0",
     "opentelemetry-instrumentation-fastapi>=0.59b0",
     "opentelemetry-instrumentation-logging>=0.59b0",
     "opentelemetry-instrumentation-psycopg>=0.59b0",
     "opentelemetry-instrumentation-requests>=0.59b0",
->>>>>>> c99ed66f
 ]
 
 [tool.uv.sources]
