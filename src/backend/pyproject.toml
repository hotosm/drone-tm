[project]
name = "drone-tm"
version = "0.1.0"
description = "Community-driven drone imagery generation"
authors = [
    {name = "HOTOSM", email = "sysadmin@hotosm.org"},
]
dependencies = [
    "fastapi==0.112.0",
    "geojson==3.1.0",
    "uvicorn==0.30.5",
    "python-multipart>=0.0.9",
    "pydantic[email]>=2.8.2",
    "pydantic-settings==2.4.0",
    "geojson-pydantic==1.1.0",
    "shapely==2.0.5",
    "sqlalchemy==2.0.23",
    "geoalchemy2==0.14.2",
    "psycopg[pool]>=3.2.1",
    "requests>=2.32.3",
    "requests-oauthlib>=2.0.0",
    "loguru>=0.7.2",
    "minio>=7.2.7",
    "pyjwt>=2.8.0",
    "alembic>=1.13.1",
    "itsdangerous>=2.2.0",
    "Jinja2>=3.1.4",
    "numpy==1.26.4",
    "GDAL==3.6.2",
    "aiosmtplib>=3.0.1",
    "python-slugify>=8.0.4",
    "psycopg2>=2.9.9",
    "pyodm>=1.5.11",
    "asgiref>=3.8.1",
    "bcrypt>=4.2.1",
<<<<<<< HEAD
    "drone-flightplan>=0.3.3",
=======
    "drone-flightplan>=0.3.2",
>>>>>>> 28d3daa1
    "Scrapy==2.12.0",
]
requires-python = ">=3.11"
license = {text = "GPL-3.0-only"}

[dependency-groups]
dev = [
    "pre-commit>=4.0.1",
    "commitizen>=3.30.0",
]
test = [
    "pytest==8.3.3",
    "pytest-asyncio==0.24.0",
    "httpx==0.27.2",
    "pyinstrument==5.0.0",
    "coverage>=7.6.4",
    "coverage-badge>=1.1.2",
]
debug = [
    "debugpy>=1.8.7",
]
docs = [
    "mkdocs==1.6.1",
    "mkdocs-material==9.5.42",
    "mkdocstrings-python==1.12.2",
    "mkdocs-exclude==1.0.2",
    "python-dotenv==1.0.1",
    "mkdocs-git-revision-date-localized-plugin>=1.3.0",
    "mdx-truly-sane-lists>=1.3",
]
monitoring = [
    "sentry-sdk[opentelemetry]>=2.17.0",
    #"opentelemetry-sdk>=1.27.0",
    #"opentelemetry-api>=1.27.0",
    #"opentelemetry-exporter-otlp>=1.27.0",
    "opentelemetry-instrumentation-fastapi>=0.48b0",
    "opentelemetry-instrumentation-logging>=0.48b0",
    "opentelemetry-instrumentation-psycopg2>=0.48b0",
    "opentelemetry-instrumentation-requests>=0.48b0",
]

[tool.uv]<|MERGE_RESOLUTION|>--- conflicted
+++ resolved
@@ -33,11 +33,7 @@
     "pyodm>=1.5.11",
     "asgiref>=3.8.1",
     "bcrypt>=4.2.1",
-<<<<<<< HEAD
-    "drone-flightplan>=0.3.3",
-=======
     "drone-flightplan>=0.3.2",
->>>>>>> 28d3daa1
     "Scrapy==2.12.0",
 ]
 requires-python = ">=3.11"
