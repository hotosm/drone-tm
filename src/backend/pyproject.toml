[project]
name = "drone-tm"
version = "0.1.0"
description = "Community-driven drone imagery generation"
authors = [
    {name = "HOTOSM", email = "sysadmin@hotosm.org"},
]
dependencies = [
    "fastapi==0.112.0",
    "geojson==3.1.0",
    "uvicorn==0.30.5",
    "python-multipart>=0.0.9",
    "pydantic[email]>=2.8.2",
    "pydantic-settings==2.4.0",
    "geojson-pydantic==1.1.0",
    "shapely==2.0.5",
    "sqlalchemy==2.0.23",
    "geoalchemy2==0.14.2",
    "psycopg[pool]>=3.2.1",
    "requests>=2.32.3",
    "requests-oauthlib>=2.0.0",
    "loguru>=0.7.2",
    "fmtm-splitter==1.2.2",
    "minio>=7.2.7",
    "pyjwt>=2.8.0",
    "passlib[bcrypt]==1.7.4",
    "alembic>=1.13.1",
    "itsdangerous>=2.2.0",
    "Jinja2>=3.1.4",
    "numpy==1.26.4",
    "GDAL==3.6.2",
    "aiosmtplib>=3.0.1",
    "python-slugify>=8.0.4",
<<<<<<< HEAD
    "drone-flightplan>=0.2.3",
=======
    "drone-flightplan==0.3.1rc1",
>>>>>>> 5ae73f97
]
requires-python = ">=3.11"
license = {text = "GPL-3.0-only"}

[project.optional-dependencies]
dev = [
    "pre-commit>=3.5.0",
    "black>=23.11.0",
]
docs = [
    "mkdocs>=1.6.0",
    "mkdocs-material>=9.5.30",
    "mkdocstrings-python>=1.10.5",
    "mkdocs-exclude>=1.0.2",
    "python-dotenv>=1.0.0",
    "mkdocs-git-revision-date-localized-plugin>=1.2.6",
    "mdx-truly-sane-lists>=1.3",
]

[build-system]
requires = ["pdm-backend"]
build-backend = "pdm.backend"


[tool.pdm]
distribution = true<|MERGE_RESOLUTION|>--- conflicted
+++ resolved
@@ -31,11 +31,7 @@
     "GDAL==3.6.2",
     "aiosmtplib>=3.0.1",
     "python-slugify>=8.0.4",
-<<<<<<< HEAD
-    "drone-flightplan>=0.2.3",
-=======
     "drone-flightplan==0.3.1rc1",
->>>>>>> 5ae73f97
 ]
 requires-python = ">=3.11"
 license = {text = "GPL-3.0-only"}
